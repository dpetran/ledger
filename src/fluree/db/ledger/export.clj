--- conflicted
+++ resolved
@@ -196,11 +196,7 @@
              (condp = (keyword type)
                :xml (xml->export db network dbid block file-path spot)
 
-<<<<<<< HEAD
                :ttl (ttl->export db network dbid block file-path spot))))))
-=======
-               :ttl (ttl->export db network dbid block file-path spot))))))
-
 
 (comment
   (require '[clojure.core.async :as async]
@@ -211,4 +207,3 @@
   (:conn user/system)
   (:group (:conn user/system)))
 
->>>>>>> c4d6a5ee
