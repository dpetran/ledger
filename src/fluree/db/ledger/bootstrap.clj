--- conflicted
+++ resolved
@@ -268,75 +268,42 @@
                      :sig sig}}})))
 
 
-(defn bootstrap-db
-<<<<<<< HEAD
-  "Bootstraps a new db from a signed new-db message."
+(defn bootstrap-db ; TODO: Rename bootstrap-ledger
+  "Bootstraps a new ledger from a signed new-ledger message."
   [{:keys [conn group]} {:keys [cmd sig] :as command}]
   (go-try
     (log/debug "Bootstrapping new ledger:" command)
     (let [txid          (crypto/sha3-256 cmd)
-          {new-db-name :db owners :owners} (json/parse cmd)
-          [network dbid] (if (sequential? new-db-name)
-                           new-db-name
-                           (str/split new-db-name #"/"))
-          _             (when (or (txproto/ledger-exists? group network dbid)
+          {new-ledger-name :ledger owners :owners} (json/parse cmd)
+          [network ledger-id] (if (sequential? new-ledger-name)
+                                new-ledger-name
+                                (str/split new-ledger-name #"/"))
+          _             (when (or (txproto/ledger-exists? group network ledger-id)
                                   ;; also check for block 1 on disk as a precaution
-                                  (<? (storage/read-block conn network dbid 1)))
-                          (throw (ex-info (str "Ledger " network "/$" dbid " already exists! Create unsuccessful.")
+                                  (<? (storage/read-block conn network ledger-id 1)))
+                          (throw (ex-info (str "Ledger " network "/$" ledger-id " already exists! Create unsuccessful.")
                                           {:status 500
                                            :error  :db/unexpected-error})))
           owners'       (or owners #{(crypto/account-id-from-message cmd sig)})
           _             (log/debug "New ledger owner(s):" owners')
-          block         (bootstrap-memory-db conn [network dbid]
+          block         (bootstrap-memory-db conn [network ledger-id]
                                              {:owners owners' :txid txid :cmd cmd
                                               :sig    sig})
           new-db        (:db block)
           block-data    (dissoc block :db)
-          _             (<? (storage/write-block conn network dbid block-data))
+          _             (<? (storage/write-block conn network ledger-id block-data))
           ;; todo - should create a new command to register new DB that first checks raft
-          _             (<? (txproto/register-genesis-block-async (:group conn) network dbid))
-=======
-  "Bootstraps a new db from a signed new-ledger message."
-  [{:keys [conn group]} command]
-  (go-try
-    (let [{:keys [cmd sig]} command
-          txid            (crypto/sha3-256 cmd)
-          new-ledger-name (-> cmd
-                              (json/parse)
-                              :ledger)
-          [network dbid] (if (sequential? new-ledger-name)
-                           new-ledger-name
-                           (str/split new-ledger-name #"/"))
-          _               (when (or (txproto/ledger-exists? group network dbid)
-                                    ;; also check for block 1 on disk as a precaution
-                                    (<? (storage/block conn network dbid 1)))
-                            (throw (ex-info (str "Ledger " network "/$" dbid " already exists! Create unsuccessful.")
-                                            {:status 500
-                                             :error  :db/unexpected-error})))
-          master-authid   (crypto/account-id-from-message cmd sig)
-          block           (boostrap-memory-db conn [network dbid] {:master-auth-id master-authid :txid txid :cmd cmd :sig sig})
-          new-db          (:db block)
-          block-data      (dissoc block :db)
-          _               (<? (storage/write-block conn network dbid block-data))
-          ;; todo - should create a new command to register new DB that first checks raft
-          _               (<? (txproto/register-genesis-block-async (:group conn) network dbid))
-          ;block-point-success? (async/<! (txproto/propose-new-block-async (:group conn) network dbid block-data))
-          indexed-db      (<? (indexing/index new-db))]
+          _             (<? (txproto/register-genesis-block-async (:group conn) network ledger-id))
+
+          {:keys [network ledger-id block fork] :as indexed-ledger}
+          (<? (indexing/refresh new-db))
+
+          ledger-group  (-> indexed-ledger :conn :group)
+          indexed-block (get-in indexed-ledger [:stats :indexed])]
       ;; write out new index point
-      (<? (txproto/initialized-ledger-async (-> indexed-db :conn :group) txid (:network indexed-db) (:dbid indexed-db)
-                                            (:block indexed-db) (:fork indexed-db) (get-in indexed-db [:stats :indexed])))
->>>>>>> 7945c627
-
-          {:keys [network dbid block fork] :as indexed-db}
-          (<? (indexing/refresh new-db))
-
-          dbgroup       (-> indexed-db :conn :group)
-          indexed-block (get-in indexed-db [:stats :indexed])]
-
-      ;; write out new index point
-      (<? (txproto/initialized-ledger-async dbgroup txid network dbid block
+      (<? (txproto/initialized-ledger-async ledger-group txid network ledger-id block
                                             fork indexed-block))
-      indexed-db)))
+      indexed-ledger)))
 
 (def bootstrap-txn
   [{:_id     ["_collection" const/$_predicate]
@@ -961,5 +928,4 @@
    {:_id  ["_predicate" const/$_ctx:doc]
     :name "_ctx/doc"
     :doc  "Optional docstring for context information."
-    :type "string"}
-   ])+    :type "string"}])
