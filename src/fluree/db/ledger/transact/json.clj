(ns fluree.db.ledger.transact.json
  (:require [fluree.db.util.async :refer [<? go-try]]
            [fluree.db.util.core :as util]
            [fluree.db.util.log :as log]
            [fluree.db.dbproto :as dbproto]
            [fluree.db.flake :as flake]
            [clojure.core.async :as async]
            [fluree.db.query.range :as query-range]
            [fluree.db.util.json :as json]
            [fluree.db.spec :as fspec]
            [fluree.db.dbfunctions.core :as dbfunctions]
            [fluree.db.util.tx :as tx-util]
            [fluree.db.ledger.transact.retract :as tx-retract]
            [fluree.db.ledger.transact.tempid :as tempid]
            [fluree.db.ledger.transact.tags :as tags]
            [fluree.db.ledger.transact.txfunction :as txfunction]
            [fluree.db.ledger.transact.auth :as tx-auth]
            [fluree.db.ledger.transact.tx-meta :as tx-meta]
            [fluree.db.ledger.transact.validation :as tx-validate]
            [fluree.db.ledger.transact.error :as tx-error]
            [fluree.db.ledger.transact.schema :as tx-schema])
  (:import (fluree.db.flake Flake)))


(def ^:const parallelism
  "Processes this many transaction items in parallel."
  8)

<<<<<<< HEAD
=======
(defn register-validate-fn
  [f {:keys [validate-fn]}]
  (swap! validate-fn update :queue conj f))

>>>>>>> d83bb6b6
(defn- txi?
  "Returns true if a transaction item - must be a map and have _id as one of the keys"
  [x]
  (and (map? x) (contains? x :_id)))

(defn- txi-list?
  "Returns true if a sequential? list of txis"
  [x]
  (and (sequential? x)
       (every? txi? x)))

(defn- resolve-nested-txi
  "Takes a predicate-value from a transaction item (what will be the Flakes' .-o value),
  and if that value contains children/nested transaction item(s), returns a two-tuple of
  [tempid(s) nested-txi(s)-with-updated-tempids], else returns nil if no nested txi.

   Tempids need to be validated and generated here, because if they are not unique tempids
   we must make them unique so they point to the correct subjects once flattened."
  [predicate-value tx-state]
  (cond (txi-list? predicate-value)
        (let [txis (map #(assoc % :_id (tempid/new (:_id %) tx-state)) predicate-value)]
          [(map :_id txis) txis])

        (txi? predicate-value)
        (let [tempid (tempid/new (:_id predicate-value) tx-state)]
          [tempid (assoc predicate-value :_id tempid)])))


(defn resolve-ident-strict
  "Resolves ident (from cache if exists). Will throw exception if ident cannot be resolved."
  [ident {:keys [db-root idents]}]
  (go-try
    (if-let [cached (get @idents ident)]
      cached
      (let [resolved (<? (dbproto/-subid db-root ident false))]
        (if (nil? resolved)
          (throw (ex-info (str "Invalid identity, does not exist: " (pr-str ident))
                          {:status 400 :error :db/invalid-tx}))
          (do
            (swap! idents assoc ident resolved)
            resolved))))))


(defn- resolve-collection-name
  "Resolves collection name from _id"
  [_id {:keys [db-root]}]
  (cond (tempid/TempId? _id)
        (:collection _id)

        (neg-int? _id)
        "_tx"

        (int? _id)
        (->> (flake/sid->cid _id)
             (dbproto/-c-prop db-root :name))))


(defn predicate-details
  "Returns function for predicate to retrieve any predicate details"
  [predicate collection db]
  (let [full-name (if-let [a-ns (namespace predicate)]
                    (str a-ns "/" (name predicate))
                    (str collection "/" (name predicate)))]
    (if-let [pred-id (get-in db [:schema :pred full-name :id])]
      (fn [property] (dbproto/-p-prop db property pred-id))
      (throw (throw (ex-info (str "Predicate does not exist: " predicate)
                             {:status 400 :error :db/invalid-tx}))))))


(defn conform-object-value
  "Attempts to coerce any value to internal form."
  [object type]
  ;; note type :ref and :tag are not sent to this function, so
  (case type
    :string (if (string? object)
              object
              (fspec/type-check object type))
    :json (try (json/stringify object)
               (catch Exception _
                 (throw (ex-info (str "Unable to serialize JSON from value: " (pr-str object))
                                 {:status 400
                                  :error  :db/invalid-tx}))))

    :ref object                                             ;; will have already been conformed
    :tag object                                             ;; will have already been conformed
    ;; else
    ;; TODO - type-check creates an atom to hold errors, we really just need to throw exception if error exists
    (fspec/type-check object type)))


(defn register-unique!
  "Registers unique value in the tx-state and return true if successful.
  Will be unsuccessful if the ident already exists in the unique value cache
  and return false.

  Ident is a two-tuple of [pred-id object/value]"
  [ident {:keys [uniques]}]
  ;; uniques is a set/#{} wrapped in an atom
  (let [uniques* (swap! uniques
                        (fn [uniques-set]
                          (if (contains? uniques-set ident)
                            (conj uniques-set ::duplicate-detected) ;; check for this special keyword in result
                            (conj uniques-set ident))))]
    (if (contains? uniques* ::duplicate-detected)
      false                                                 ;; already registered, should throw downstream
      true)))


(defn resolve-unique
  "If predicate is unique, need to determine if any matching values already exist both
  in existing ledger, but also within the transaction.

  If they exist in the existing ledger, but upsert? is true, we can resolve the
  tempid to subject id (but only if a different upsert? predicate didn't already
  resolve it to a different subject!)

  If error is not thrown, returns the provided object argument."
  [object-ch _id pred-info {:keys [db-before] :as tx-state}]
  (go-try
    (let [object       (<? object-ch)
          pred-id      (pred-info :id)
          ;; create a two-tuple of [object-value async-chan-with-found-subjects]
          ;; to iterate over. Kicks off queries (if multi) in parallel.
          obj+subj-chs (->> (if (pred-info :multi) object [object])
                            (map #(vector % (if (tempid/TempId? %)
                                              (async/go [%]) ;; can't look up tempids, validate they were not resolved as final tx step (see validating fn below)
                                              (query-range/index-range db-before :post = [pred-id %])))))]
      ;; use a loop here so we can use async to full extent
      (loop [[[obj subject-ch] & r] obj+subj-chs]
        (when obj
          ;; register every unique pred+object combo into state to ensure not used multiple times in same transaction
          (when (false? (register-unique! [pred-id obj] tx-state))
            (throw (ex-info (str "Unique predicate " (pred-info :name) " was used more than once "
                                 "in the transaction with the value of: " object ".")
                            {:status 400 :error :db/invalid-tx}))))
        (if-not obj
          ;; finished, return original object - no errors
          object
          ;; check out next ident, if existing-flake we have a potential conflict
          (let [existing-flake (first (<? subject-ch))]
            (cond
              ;; if a tempid, just need to make sure (a) only used once [done by register-unique!]
              ;; (b) didn't resolve to existing subject which we'd have to check at final tx result - done here by registering validation-fn
              (tempid/TempId? existing-flake)
              (do
                (tx-validate/queue-check-unique-tempid-still-unique existing-flake _id pred-info tx-state)
                (recur r))


              ;; no matching existing flake, move on
              (nil? existing-flake) (recur r)

              ;; lookup subject matches subject, will end up ignoring insert downstream unless :retractDuplicates is true
              (= (.-s ^Flake existing-flake) _id) (recur r)

              ;; found existing subject and tempid, so set tempid value (or throw if already set to different subject)
              (and (tempid/TempId? _id) (pred-info :upsert))
              (do
                (tempid/set _id (.-s ^Flake existing-flake) tx-state) ;; will throw if tempid was already set to a different subject
                (recur r))

              ;; tempid, but not upsert - throw
              (tempid/TempId? _id)
              (throw (ex-info (str "Unique predicate " (pred-info :name) " with value: "
                                   object " matched an existing subject: " (.-s ^Flake existing-flake) ".")
                              {:status 400 :error :db/invalid-tx :tempid _id}))

              ;; not a tempid, but subjects don't match
              ;; this can be OK assuming a different txi is retracting the existing flake
              ;; register a validating fn for post-processing to check this and throw if not the case
              (not= (.-s ^Flake existing-flake) _id)
              (do
                (tx-validate/queue-check-unique-match-retracted existing-flake _id pred-info object tx-state)
                (recur r)))))))))


(defn resolve-object-item
  "Resolves object into its final state so can be used for consistent comparisons with existing data."
  [object _id pred-info tx-state]
  (go-try
    (let [type    (pred-info :type)
          object* (if (txfunction/tx-fn? object)            ;; should only happen for multi-cardinality objects
                    (<? (txfunction/execute object _id pred-info tx-state))
                    object)]
      (cond
        (nil? object*) (throw (ex-info (str "Multi-cardinality values cannot be null/nil: " (pred-info :name))
                                       {:status 400 :error :db/invalid-tx}))

        (= :ref type) (cond
                        (tempid/TempId? object*) object*
                        (string? object*) (tempid/use object* tx-state)
                        (int? object*) (<? (resolve-ident-strict object* tx-state))
                        (util/pred-ident? object*) (<? (resolve-ident-strict object* tx-state)))

        (= :tag type) (<? (tags/resolve object* pred-info tx-state))

        :else (conform-object-value object* type)))))


(defn resolve-object
  "Resolves object into its final state so can be used for consistent comparisons with existing data."
  [object _id pred-info tx-state]
  (let [multi? (pred-info :multi)]
    (if (nil? object)
      (async/go :delete)                                    ;; delete any existing object
      (cond-> object
              (not multi?) (resolve-object-item _id pred-info tx-state)
              multi? (#(if (sequential? %) % [%]))
              multi? (->> (mapv #(resolve-object-item % _id pred-info tx-state))
                          async/merge
                          (async/into []))
              (pred-info :unique) (resolve-unique _id pred-info tx-state)))))


(defn add-singleton-flake
  "Adds new-flake assuming not a duplicate. A retract-flake (if not nil)
  is a matching flake in the existing db (i.e. a single-cardinality
  flake must retract an existing single-cardinality value if it already
  exists).

  Performs some logic to determine if the new flake should get added at
  all (i.e. if retract-flake is identical to the new flake)."
  [flakes ^Flake new-flake ^Flake retract-flake pred-info tx-state]
  (cond
    ;; no retraction flake, always add
    (nil? retract-flake)
    (cond-> (conj flakes new-flake)
            (pred-info :spec) (tx-validate/queue-pred-spec new-flake pred-info tx-state)
            (pred-info :txSpec) (tx-validate/queue-predicate-tx-spec [new-flake] pred-info tx-state))

    ;; new and retraction flake are identical
    (= (.-o new-flake) (.-o retract-flake))
    (if (pred-info :retractDuplicates)
      ;; no need for predicate spec, new flake is exactly same as old
      (cond-> (conj flakes new-flake retract-flake)
              (pred-info :txSpec) (tx-validate/queue-predicate-tx-spec [new-flake retract-flake] pred-info tx-state))
      ;; don't add new or retract flake
      flakes)

    ;; new and retraction flakes are different
    :else
    (cond-> (conj flakes new-flake retract-flake)
            (pred-info :spec) (tx-validate/queue-pred-spec new-flake pred-info tx-state)
            (pred-info :txSpec) (tx-validate/queue-predicate-tx-spec [new-flake retract-flake] pred-info tx-state))))


(defn generate-statements
  "Returns processed flakes into one of 3 buckets:
  - _final-flakes - Final, no need for additional processing
  - _temp-flakes - Single-cardinality flakes using a tempid. Must still resolve tempid and
                   if the tempid is resolved via a ':unique true' predicate
                   need to look up and retract any existing flakes with same subject+predicate
  - _temp-multi-flakes - multi-flakes that need permanent ids yet, but then act like _multi-flakes"
  [{:keys [db-before t tempids] :as tx-state} {:keys [_id _action _meta] :as txi} res-chan]
  (async/go
    (try
      (let [_p-o-pairs (dissoc txi :_id :_action :_meta)
            _id*       (if (util/pred-ident? _id)
                         (<? (resolve-ident-strict _id tx-state))
                         _id)
            delete?    (when _action (or (= :delete _action) (= "delete" _action)))
            collection (resolve-collection-name _id* tx-state)
            txi*       (assoc txi :_collection collection)
            pi-obj     (loop [acc []
                              [[pred obj] & r] _p-o-pairs]
                         (if (nil? pred)
                           acc
                           (let [pred-info (predicate-details pred collection db-before)
                                 obj*      (if (txfunction/tx-fn? obj)
                                             (-> (txfunction/execute obj _id pred-info tx-state)
                                                 <?
                                                 (resolve-object _id* pred-info tx-state)
                                                 <?)
                                             (<? (resolve-object obj _id* pred-info tx-state)))]
                             (recur (conj acc [pred-info obj*]) r))))
            _id**      (or (get @tempids _id*) _id*)        ;; if a ':upsert true' value resolved to existing sid, will now be in @tempids map
            tempid?    (tempid/TempId? _id**)]
        (when (and delete? tempid?)
          (throw (ex-info (str "Tempid with a 'delete' action is not allowed: " _id)
                          {:status 400 :error :db/invalid-transaction})))
        (if (and delete? (empty? _p-o-pairs))
          (async/>! res-chan (assoc txi* :_final-flakes (<? (tx-retract/subject _id** tx-state))))
          (loop [acc txi*
                 [[pred-info obj*] & r] pi-obj]
            (if (nil? pred-info)                            ;; finished
              (async/>! res-chan acc)
              (let [pid (pred-info :id)]
                (cond
                  ;; deletion/nil - if tempid, then just ignore, else remove all existing values for s+p
                  (= :delete obj*)
                  (if tempid?
                    (recur acc r)
                    (-> acc
                        (update :_final-flakes into (<? (tx-retract/flake _id** pid nil tx-state)))
                        (recur r)))

                  ;; delete should have no tempids, so can register the final flakes in tx-state
                  delete?
                  (-> acc
                      (update :_final-flakes into (if (pred-info :multi)
                                                    (<? (tx-retract/multi _id** pid obj* tx-state))
                                                    (<? (tx-retract/flake _id** pid obj* tx-state))))
                      (recur r))

                  ;; multi could have a tempid as one of the values, need to look at each independently
                  (pred-info :multi)
                  (let [acc** (loop [acc* acc
                                     [o & r] obj*]
                                (cond
                                  (nil? o) acc*
                                  (util/exception? o) (throw o)
                                  :else (let [new-flake (flake/->Flake _id** pid o t true nil)]
                                          (if (or tempid? (tempid/TempId? o))
                                            (-> acc*
                                                (update :_temp-multi-flakes conj new-flake)
                                                (recur r))
                                            ;; multi-cardinality we only care if a flake matches exactly
                                            (let [retract-flake (first (<? (tx-retract/flake _id** pid o tx-state)))
                                                  final-flakes  (add-singleton-flake (:_final-flakes acc*) new-flake retract-flake pred-info tx-state)]
                                              (recur (assoc acc* :_final-flakes final-flakes) r))))))]
                    (recur acc** r))

                  (or tempid? (tempid/TempId? obj*))
                  (-> acc
                      (update :_temp-flakes conj (flake/->Flake _id** pid obj* t true nil))
                      (recur r))

                  ;; single-cardinality, and no tempid - we can make final and also do the lookup here
                  ;; for a retraction flake, if present
                  :else
                  (let [new-flake     (flake/->Flake _id** pid obj* t true nil)
                        ;; need to see if an existing flake exists that needs to get retracted
                        retract-flake (first (<? (tx-retract/flake _id** pid nil tx-state)))
                        final-flakes  (add-singleton-flake (:_final-flakes acc) new-flake retract-flake pred-info tx-state)]
                    (recur (assoc acc :_final-flakes final-flakes) r)))))))
        (async/close! res-chan))
      (catch Exception e (async/put! res-chan e) (async/close! res-chan)))))


(defn- extract-children*
  "Takes a single transaction item (txi) and returns a two-tuple of
  [updated-txi nested-txi-list] if nested (children) transactions are found.
  If none found, will return [txi nil] where txi will be unaltered."
  [txi tx-state]
  (let [txi+tempid (if (util/temp-ident? (:_id txi))
                     (assoc txi :_id (tempid/new (:_id txi) tx-state))
                     txi)]
    (reduce-kv
      (fn [acc k v]
        (cond
          (string? v)
          (if (dbfunctions/tx-fn? v)
            (let [[txi+tempid* found-txis] acc]
              [(assoc txi+tempid* k (txfunction/->TxFunction v)) found-txis])
            acc)

          (or (txi-list? v) (txi? v))
          (let [[nested-ids nested-txis] (resolve-nested-txi v tx-state)
                [txi+tempid* found-txis] acc
                found-txis* (if (sequential? nested-txis)
                              (concat found-txis nested-txis)
                              (conj found-txis nested-txis))]
            [(assoc txi+tempid* k nested-ids) found-txis*])

          :else acc))
      [txi+tempid nil] txi+tempid)))


(defn extract-children
  "From original txi, returns list of all txis included nested ones. If no nested txis are found,
  will just return original txi in a list. When nested txis are found, original txi will be flattened
  by updating the nested txis with their respective tempids. Will recursively check all nested txis for
  children."
  [txi tx-state]
  (let [[updated-txi found-txis] (extract-children* txi tx-state)]
    (if found-txis
      ;; recur on children (nested transactions) for possibly additional children
      (let [found-nested (mapcat #(extract-children % tx-state) found-txis)]
        (conj found-nested updated-txi))
      [updated-txi])))


(defn ->tx-state
  [db t block-instant {:keys [auth auth-sid authority authority-sid tx-permissions txid cmd sig nonce type] :as tx-map}]
  (let [tx        (case (keyword (:type tx-map))            ;; command type is either :tx or :new-db
                    :tx (:tx tx-map)
                    :new-db (tx-util/create-new-db-tx tx-map))
        db-before (cond-> db
                          tx-permissions (assoc :permissions tx-permissions))]
    {:db-before        db-before
     :db-root          db
     :db-after         (atom nil)                           ;; store updated db here
     :flakes           nil                                  ;; holds final list of flakes for tx once complete
     :permissions      tx-permissions
     :auth-id          auth                                 ;; auth id string in _auth/id
     :auth             auth-sid                             ;; auth subject-id integer
     :authority-id     authority                            ;; authority id string as per _auth/id (or nil if no authority)
     :authority        authority-sid                        ;; authority subject-id integer (or nil if no authority)
     :t                t
     :instant          block-instant
     :txid             txid
     :tx-type          type
     :tx               tx
     :tx-string        cmd
     :signature        sig
     :nonce            nonce
     :fuel             (atom {:stack   []
                              :credits 1000000
                              :spent   0})
     ;; hold map of all tempids to their permanent ids. After initial processing will use this to fill
     ;; all tempids with the permanent ids.
     :tempids          (atom {})
     ;; hold same tempids as :tempids above, but stores them in insertion order to ensure when
     ;; assigning permanent ids, it will be done in a predicable order
     :tempids-ordered  (atom [])
     ;; idents (two-tuples of unique predicate + value) may be used multiple times in same tx
     ;; we keep the ones we've already resolved here as a cache
     :idents           (atom {})
     ;; if a tempid resolves to existing subject via :upsert predicate, set it here. tempids don't need
     ;; to check for existing duplicate values, but if a tempid resolves via upsert, we need to check it
     :upserts          (atom nil)                           ;; cache of resolved identities
     ;; Unique predicate + value used in transaction kept here, to ensure the same unique is not used
     ;; multiple times within the transaction
     :uniques          (atom #{})
     ;; If a predicate schema change removes an index (either by turning off index:true or unique:true)
     ;; then we capture the subject ids here and pass back in the transaction result for indexing
     :remove-from-post (atom nil)
     ;; we may generate new tags as part of the transaction. Holds those new tags, but also a cache
     ;; of tag lookups to speed transaction by avoiding full lookups of the same tag multiple times in same tx
     :tags             (atom nil)
     ;; Some predicates may require extra validation after initial processing, we register functions
     ;; here for that purpose, 'cache' holds cached functions that are ready to execute
     :validate-fn      (atom {:queue   (list) :cache {}
                              ;; need to track respective flakes for predicates (for tx-spec) and subject changes (collection-specs)
                              :tx-spec nil :c-spec nil})}))



(defn resolve-temp-flakes
  [temp-flakes multi? {:keys [db-before tempids upserts] :as tx-state}]
  (go-try
    (loop [[^Flake tf & r] temp-flakes
           flakes []]
      (if (nil? tf)
        flakes
        (let [s             (.-s tf)
              o             (.-o tf)
              ^Flake flake  (cond-> tf
                                    (tempid/TempId? s) (assoc :s (get @tempids s))
                                    (tempid/TempId? o) (assoc :o (get @tempids o)))
              retract-flake (when (contains? @upserts s)    ;; if was an upsert resolved, could be an existing flake that needs to get retracted
                              (first (<? (tx-retract/flake (.-s flake) (.-p tf) (if multi? (.-o flake) nil) tx-state))))
              pred-info     (fn [property] (dbproto/-p-prop db-before property (.-p flake)))
              flakes*       (add-singleton-flake flakes flake retract-flake pred-info tx-state)]
          (recur r flakes*))))))


(defn finalize-flakes
  [tx-state tx]
  (go-try
    (loop [[statements & r] tx
           flakes (flake/sorted-set-by flake/cmp-flakes-block)]
      (if (nil? statements)
        flakes
        (let [{:keys [_temp-multi-flakes _temp-flakes _final-flakes _collection]} statements
              temp       (when _temp-flakes
                           (<? (resolve-temp-flakes _temp-flakes false tx-state)))
              temp-multi (when _temp-multi-flakes
                           (<? (resolve-temp-flakes _temp-multi-flakes true tx-state)))
              new-flakes (concat _final-flakes temp temp-multi)]
          (if (empty? new-flakes)
            (recur r flakes)
            (->> new-flakes
                 (tx-validate/check-collection-specs _collection tx-state) ;; returns original flakes, but registers collection spec for execution if applicable
                 (into flakes)
                 (recur r))))))))


(defn statements-pipeline
  [tx-state tx]
  (async/go
    (let [queue-ch  (async/to-chan! tx)
          result-ch (async/chan parallelism)
          af        (partial generate-statements tx-state)]

      (async/pipeline-async parallelism result-ch af queue-ch)

      (loop [tx* []]
        (let [next-res (async/<! result-ch)]
          (cond
            ;; no more functions, complete - queue-ch closed as queue was exhausted
            (nil? next-res)
            tx*

            ;; exception, close channels and return exception
            (util/exception? next-res)
            (do (async/close! queue-ch)
                (async/close! result-ch)
                next-res)

            ;; anything else, all good - keep going
            :else (recur (conj tx* next-res))))))))


(defn do-transact
  [tx-state tx]
  (go-try
    (->> tx
         (mapcat #(extract-children % tx-state))
         (statements-pipeline tx-state)
         <?
         (tempid/assign-subject-ids tx-state)
         (finalize-flakes tx-state)
         <?)))


(defn update-db-after
  "Updates db-after into tx-state"
  [db-after tx-state]
  (reset! (:db-after tx-state) db-after)
  db-after)


(defn build-transaction
  [tx-state]
  (go-try
    (let [{:keys [db-before auth-id authority-id txid tx t tx-type fuel permissions]} tx-state
          tx-flakes        (<? (do-transact tx-state tx))
          tx-meta-flakes   (tx-meta/tx-meta-flakes tx-state nil)
          tempids-map      (tempid/result-map tx-state)
          all-flakes       (cond-> (into tx-flakes tx-meta-flakes)
                                   (not-empty tempids-map) (conj (tempid/flake tempids-map t))
                                   @(:tags tx-state) (into (tags/create-flakes tx-state)))

          ;; kick off hash process in the background, it can take a while
          hash-flake       (future (tx-meta/generate-hash-flake all-flakes tx-state))
          fast-forward-db? (:tt-id db-before)
          ;; final db that can be used for any final testing/spec validation
          db-after         (-> (if fast-forward-db?
                                 (<? (dbproto/-forward-time-travel db-before all-flakes))
                                 (<? (dbproto/-with-t db-before all-flakes)))
                               dbproto/-rootdb
                               tx-util/make-candidate-db
                               (tx-meta/add-tx-hash-flake @hash-flake)
                               (update-db-after tx-state))
          tx-bytes         (- (get-in db-after [:stats :size]) (get-in db-before [:stats :size]))

          ;; kick off permissions, returns async channel so allow to process in the background
          ;; spec error reporting (next line) will take precedence over permission errors

          ;; runs all 'spec' validations
          spec-errors      (<? (tx-validate/run-queued-specs all-flakes tx-state parallelism))
          perm-errors      (when (and (nil? spec-errors)    ;; only run permissions errors if no spec errors
                                      (not (true? (:root? permissions))))
                             (<? (tx-validate/run-permissions-checks all-flakes tx-state parallelism)))]

      (cond-> {:txid         txid
               :t            t
               :auth         auth-id
               :authority    authority-id
               :db-before    db-before
               :db-after     db-after                       ;; will get replaced if there is an error
               :status       200                            ;; will get replaced if there is an error
               :errors       nil                            ;; will get replaced if there is an error
               :flakes       (conj all-flakes @hash-flake)  ;; will get replaced if there is an error
               :hash         (.-o ^Flake @hash-flake)       ;; will get replaced if there is an error
               :tempids      tempids-map                    ;; will get replaced if there is an error
               :bytes        tx-bytes                       ;; will get replaced if there is an error
               :remove-preds (tx-schema/remove-from-post-result tx-state) ;; will get replaced if there is an error
               :fuel         nil                            ;; additional fuel will be consumed while processing validations, fill in at end
               :type         tx-type}

              ;; replace response with error response if errors detected
              spec-errors
              (-> (tx-error/spec-error spec-errors tx-state) <?)

              ;; only care about permission errors if no spec errors exist
              perm-errors
              (-> (tx-error/spec-error perm-errors tx-state) <?)

              ;; add fuel at end
              true
              (#(assoc % :fuel (+ (:spent @fuel) tx-bytes (count all-flakes) 1)))))))


(defn transact
  [db cmd-data t block-instant]
  (async/go
    (try
      (let [tx-map   (try (tx-util/validate-command (:command cmd-data))
                          (catch Exception e
                            (log/error e "Unexpected error parsing command: " (pr-str cmd-data))
                            (throw (ex-info "Unexpected error parsing command."
                                            {:status   500
                                             :error    :db/command-parse-exception
                                             :cmd-data cmd-data}
                                            e))))
            _        (when (not-empty (:deps tx-map))       ;; transaction has dependencies listed, verify they are satisfied
                       (<? (tx-validate/tx-deps-check db tx-map)))
            tx-map*  (<? (tx-auth/add-auth-ids-permissions db tx-map))
            tx-state (->tx-state db t block-instant tx-map*)
            result   (async/<! (build-transaction tx-state))]
        (if (util/exception? result)
          (<? (tx-error/handler result tx-state))
          result))
      (catch Exception e
        (async/<! (tx-error/pre-processing-handler e db cmd-data t))))))<|MERGE_RESOLUTION|>--- conflicted
+++ resolved
@@ -26,13 +26,6 @@
   "Processes this many transaction items in parallel."
   8)
 
-<<<<<<< HEAD
-=======
-(defn register-validate-fn
-  [f {:keys [validate-fn]}]
-  (swap! validate-fn update :queue conj f))
-
->>>>>>> d83bb6b6
 (defn- txi?
   "Returns true if a transaction item - must be a map and have _id as one of the keys"
   [x]
