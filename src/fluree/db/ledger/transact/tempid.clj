(ns fluree.db.ledger.transact.tempid
  (:refer-clojure :exclude [use set resolve])
  (:require [fluree.db.util.core :as util]
            [clojure.string :as str]
            [fluree.db.constants :as const]
            [fluree.db.flake :as flake]
            [fluree.db.util.json :as json]
            [fluree.db.dbproto :as dbproto]
            [fluree.db.util.log :as log]))

;; functions related to generation of tempids

(defrecord TempId [user-string collection key unique?])


(defn TempId?
  [x]
  (instance? TempId x))


(defn register
  "Registers a TempId instance into the tx-state, returns provided TempId unaltered."
<<<<<<< HEAD
  [TempId idx {:keys [tempids] :as tx-state}]
=======
  [TempId {:keys [tempids tempids-ordered]}]
>>>>>>> 8d4817fc
  {:pre [(TempId? TempId)]}
  (swap! tempids update TempId (fnil
                                 #(update % :idx (fn [i] (if (neg-int? (compare i idx)) i idx))) ;; take smallest/first idx
                                 {:idx         idx
                                  :sid         nil
                                  :tempid      TempId
                                  :collection  (:collection TempId)
                                  :user-string (:user-string TempId)}))
  true)


(defn- construct*
  "explicit collection is there for IRIs. The legacy _id format always
  required a collection too be part of the string, where iris will not
  have the collection name embedded and must be inferred"
  [tempid idx explicit-collection]
  (let [[coll id] (if explicit-collection
                    [explicit-collection tempid]
                    (str/split tempid #"[^\._a-zA-Z0-9]" 2))
        key (cond
              explicit-collection (or tempid                ;; possible we have an explicit collection but not IRI
                                      (keyword coll (str (util/random-uuid))))
              id (keyword coll id)
              :else (keyword coll (str (util/random-uuid))))]
    (->TempId tempid coll key (boolean id))))


(defn construct
  "Generates a new tempid record from tempid string. Registers tempid in :tempids atom within
  tx-state to track all tempids in tx, and also their final resolution value.

  defrecord equality will consider tempids with identical values the same, even if constructed separately.
  We therefore construct a tempid regardless if it has already been created, but are careful not to
  update any existing subject id that might have already been mapped to the tempid."
  ([tempid idx tx-state] (construct tempid idx tx-state nil))
  ([tempid idx tx-state collection]
   (let [TempId (construct* tempid idx collection)]
     (register TempId idx tx-state)
     TempId)))


(defn use
  "Returns a tempid that will be used for a Flake object value, but only returns it if
  it already exists. If it does not exist, it means it is a tempid used as a value, but it was never used
  as a subject."
<<<<<<< HEAD
  [tempid idx {:keys [tempids] :as tx-state}]
  (let [TempId (construct* tempid idx nil)]
=======
  [tempid {:keys [tempids]}]
  (let [TempId (new* tempid)]
>>>>>>> 8d4817fc
    (if (contains? @tempids TempId)
      TempId
      (throw (ex-info (str "Tempid " tempid " used as a value, but there is no corresponding subject in the transaction")
                      {:status 400
                       :error  :db/invalid-tx})))))


(defn set
  "Sets a tempid value into the cache. If the tempid was already set by another :upsert
  predicate that matched a different subject, throws an error. Returns set subject-id on success."
  [tempid subject-id {:keys [tempids]}]
  (swap! tempids update tempid
         (fn [{:keys [sid] :as tempid-map}]
           (cond
             (nil? sid) (assoc tempid-map :sid subject-id)  ;; hasn't been set yet, success.
             (= sid subject-id) tempid-map                  ;; resolved, but to the same id - ok
             :else (throw (ex-info (str "Temp-id " (:user-string tempid)
                                        " matches two (or more) subjects based on predicate upserts: "
                                        sid " and " subject-id ".")
                                   {:status 400
                                    :error  :db/invalid-tx})))))
  subject-id)


(defn resolve
  "Returns the subject id of provided tempid, or nil if does not yet exist."
  [tempid {:keys [tempids] :as tx-state}]
  (get-in @tempids [tempid :sid]))


(defn result-map
  "Creates a map of original user tempid strings to the resolved value."
<<<<<<< HEAD
  [{:keys [tempids] :as tx-state}]
  (reduce-kv (fn [acc ^TempId tempid {:keys [sid user-string] :as tempid-map}]
=======
  [{:keys [tempids]}]
  (reduce-kv (fn [acc ^TempId tempid subject-id]
>>>>>>> 8d4817fc
               (if (:unique? tempid)
                 (assoc acc user-string sid)
                 (update acc user-string (fn [[min-sid max-sid]]
                                           [(if min-sid (min min-sid sid) sid)
                                            (if max-sid (max max-sid sid) sid)]))))
             {} @tempids))


(defn tempids-flake
  "Returns flake for tx-meta (transaction sid) that contains a json packaging of the tempids map."
  [tempids-map t]
  (flake/->Flake t const/$_tx:tempids (json/stringify tempids-map) t true nil))

(defn assign-subject-ids
  "Assigns any unresolved tempids with a permanent subject id."
  [{:keys [tempids upserts db-before t] :as tx-state} statements]
  (try
    (let [tempids' @tempids]
      (loop [[{:keys [tempid collection sid] :as tid-map} & r] (sort-by :idx (vals tempids'))
             acc      tempids'
             upserts* #{}
             ;; make sure to set current _tx ecount to 't' value, even if no tempids in transaction
             ecount   (assoc (:ecount db-before) const/$_tx t)]
        (if (nil? tid-map)                                  ;; finished
          (do (reset! tempids acc)
              (when-not (empty? upserts*)
                (reset! upserts upserts*))
              ;; return tx-state, don't need to update ecount in db-after, as dbproto/-with will update it
              tx-state)
          (if sid
            (recur r acc (conj upserts* sid) ecount)
            (let [cid     (dbproto/-c-prop db-before :id collection)
                  next-id (if (= const/$_tx cid)
                            t                               ; _tx collection has special handling as we decrement. Current value held in 't'
                            (if-let [last-sid (get ecount cid)]
                              (inc last-sid)
                              (flake/->sid cid 0)))
                  ecount* (assoc ecount cid next-id)]
              (recur r (assoc-in acc [tempid :sid] next-id) upserts* ecount*)))))
      statements)
    (catch Exception e
      (log/error e (str "Unexpected error assigning permanent id to tempids."
                        "with error: " (.getMessage e))
                 {:ecount      (:ecount db-before)
                  :tempids     @tempids
                  :schema-coll (get-in db-before [:schema :coll])})
      (throw (ex-info (str "Unexpected error assigning permanent id to tempids."
                           "with error: " (.getMessage e))
                      {:status 500 :error :db/unexpected-error}
                      e)))))<|MERGE_RESOLUTION|>--- conflicted
+++ resolved
@@ -20,11 +20,7 @@
 
 (defn register
   "Registers a TempId instance into the tx-state, returns provided TempId unaltered."
-<<<<<<< HEAD
-  [TempId idx {:keys [tempids] :as tx-state}]
-=======
-  [TempId {:keys [tempids tempids-ordered]}]
->>>>>>> 8d4817fc
+  [TempId idx {:keys [tempids]}]
   {:pre [(TempId? TempId)]}
   (swap! tempids update TempId (fnil
                                  #(update % :idx (fn [i] (if (neg-int? (compare i idx)) i idx))) ;; take smallest/first idx
@@ -70,13 +66,8 @@
   "Returns a tempid that will be used for a Flake object value, but only returns it if
   it already exists. If it does not exist, it means it is a tempid used as a value, but it was never used
   as a subject."
-<<<<<<< HEAD
-  [tempid idx {:keys [tempids] :as tx-state}]
+  [tempid idx {:keys [tempids]}]
   (let [TempId (construct* tempid idx nil)]
-=======
-  [tempid {:keys [tempids]}]
-  (let [TempId (new* tempid)]
->>>>>>> 8d4817fc
     (if (contains? @tempids TempId)
       TempId
       (throw (ex-info (str "Tempid " tempid " used as a value, but there is no corresponding subject in the transaction")
@@ -109,13 +100,8 @@
 
 (defn result-map
   "Creates a map of original user tempid strings to the resolved value."
-<<<<<<< HEAD
-  [{:keys [tempids] :as tx-state}]
+  [{:keys [tempids]}]
   (reduce-kv (fn [acc ^TempId tempid {:keys [sid user-string] :as tempid-map}]
-=======
-  [{:keys [tempids]}]
-  (reduce-kv (fn [acc ^TempId tempid subject-id]
->>>>>>> 8d4817fc
                (if (:unique? tempid)
                  (assoc acc user-string sid)
                  (update acc user-string (fn [[min-sid max-sid]]
