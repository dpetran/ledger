(ns fluree.db.ledger.transact
  (:require [clojure.tools.logging :as log]
            [fluree.db.flake :as flake]
            [fluree.db.dbproto :as dbproto]
            [fluree.db.util.core :as util]
            [fluree.db.dbproto :as dbproto]
            [fluree.crypto :as crypto]
            [fluree.db.dbproto :as dbproto]
            [fluree.db.ledger.indexing :as indexing]
            [fluree.db.session :as session]
            [fluree.db.util.tx :as tx-util]
            [fluree.db.query.fql :as fql]
            [fluree.db.constants :as const]
            [fluree.db.util.async :refer [<? go-try merge-into? channel?]]
            [fluree.db.ledger.txgroup.txgroup-proto :as txproto]
            [fluree.db.ledger.transact.core :as tx-core])
  (:import (java.time Instant)))


(defn valid-authority?
  [db auth authority]
  (go-try
    (if (empty? (<? (dbproto/-search db [auth "_auth/authority" authority])))
      (throw (ex-info (str authority " is not an authority for auth: " auth)
                      {:status 403 :error :db/invalid-auth})) true)))


(defn build-block
  "Builds a new block with supplied transaction(s)."
  [session transactions]
  (go-try
    (let [private-key   (:tx-private-key (:conn session))
          db-before-ch  (session/current-db session)
          db-before     (<? db-before-ch)
          _             (when (nil? db-before)
                          ;; TODO - think about this error, if it is possible, and what to do with any pending transactions
                          (log/warn "Unable to find a current db. Db transaction processor closing for db: %s/%s." (:network session) (:dbid session))
                          (session/close session)
                          (throw (ex-info (format "Unable to find a current db for: %s/%s." (:network session) (:dbid session))
                                          {:status 400 :error :db/invalid-transaction})))
          block         (inc (:block db-before))
          block-instant (util/current-time-millis)
          prev-hash     (<? (fql/query db-before {:selectOne "?hash"
                                                  :where     [["?t" "_block/number" (:block db-before)]
                                                              ["?t" "_block/hash" "?hash"]]}))
          _             (when-not prev-hash
                          (throw (ex-info (str "Unable to retrieve previous block hash. Unexpected error.")
                                          {:status 500
                                           :error  :db/unexpected-error})))
          before-t      (:t db-before)]
      ;; perform each transaction in order
      (loop [[cmd-data & r] transactions
             next-t           (dec before-t)
             db               db-before
             block-bytes      0
             block-fuel       0
             block-flakes     (flake/sorted-set-by flake/cmp-flakes-block)
             cmd-types        #{}
             txns             {}
             remove-preds-acc #{}]
<<<<<<< HEAD
        (let [start-time    (System/currentTimeMillis)
              tx-result     (<? (tx-core/transact db cmd-data next-t block-instant))
=======
        (let [start-time    (util/current-time-millis)
              tx-result     (<? (tx-json/transact db cmd-data next-t block-instant))
>>>>>>> ae8da694
              {:keys [db-after bytes fuel flakes tempids auth authority status error errors
                      hash remove-preds]} tx-result
              block-bytes*  (+ block-bytes bytes)
              block-fuel*   (+ block-fuel fuel)
              block-flakes* (into block-flakes flakes)
              cmd-type      (:type tx-result)
              cmd-types*    (conj cmd-types cmd-type)
              txns*         (assoc txns (:id cmd-data) (util/without-nils
                                                         {:t         next-t ;; subject id
                                                          :status    status
                                                          :error     error
                                                          :errors    errors
                                                          :tempids   tempids
                                                          :bytes     bytes
                                                          :id        (:id cmd-data)
                                                          :fuel      fuel
                                                          :duration  (str (- (util/current-time-millis) start-time) "ms")
                                                          :auth      auth
                                                          :hash      hash
                                                          :authority authority
                                                          :type      cmd-type}))
              remove-preds* (into remove-preds-acc remove-preds)]
          (if r
            (recur r (dec next-t) db-after block-bytes* block-fuel* block-flakes* cmd-types* txns*
                   remove-preds*)
            (let [block-t             (dec next-t)
                  prevHash-flake      (flake/->Flake block-t const/$_block:prevHash prev-hash block-t true nil)
                  instant-flake       (flake/->Flake block-t const/$_block:instant block-instant block-t true nil)
                  number-flake        (flake/->Flake block-t const/$_block:number block block-t true nil)
                  tx-flakes           (mapv #(flake/->Flake block-t const/$_block:transactions % block-t true nil) (range block-t before-t))
                  block-flakes        (conj tx-flakes prevHash-flake instant-flake number-flake)
                  block-tx-hash       (tx-util/gen-tx-hash block-flakes)
                  block-tx-hash-flake (flake/->Flake block-t const/$_tx:hash block-tx-hash block-t true nil)
                  ;; We order each txn command according to the t
                  txn-hashes          (->> (vals txns*)
                                           (sort-by #(* -1 (:t %)))
                                           (map :hash))
                  hash                (tx-util/generate-merkle-root (conj txn-hashes block-tx-hash))
                  sigs                [(crypto/sign-message hash private-key)]
                  hash-flake          (flake/->Flake block-t const/$_block:hash hash block-t true nil)
                  sigs-ref-flakes     (loop [[sig & sigs] sigs
                                             acc []]
                                        (if-not sig
                                          acc
                                          (let [auth-sid (<? (dbproto/-subid db-before ["_auth/id" (crypto/account-id-from-message hash sig)]))
                                                acc*     (if auth-sid
                                                           (-> acc
                                                               (conj (flake/->Flake block-t const/$_block:ledgers auth-sid block-t true nil))
                                                               (conj (flake/->Flake block-t const/$_block:sigs sig block-t true nil)))
                                                           acc)]
                                            (recur sigs acc*))))
                  new-flakes*         (-> (into block-flakes sigs-ref-flakes)
                                          (conj hash-flake)
                                          (conj block-tx-hash-flake))
                  all-flakes          (into block-flakes* new-flakes*)
                  latest-db           (<? (session/current-db session))
                  ;; if db was indexing and is now complete, add all flakes to newly indexed db... else just add new block flakes to latest db.
                  db-after*           (cond
                                        (not= (:block latest-db) (:block db-before))
                                        (throw (ex-info "While performing transactions, latest db became newer. Cancelling."
                                                        {:status 500 :error :db/unexpected-error}))

                                        ;; nothing has changed, just add block flakes to latest db
                                        (= (get-in db-before [:stats :indexed]) (get-in latest-db [:stats :indexed]))
                                        (<? (dbproto/-with db-after block (sort flake/cmp-flakes-spot-novelty new-flakes*)))

                                        ;; database has been re-indexed while we were transacting. Use latest indexed
                                        ;; version and reapply all flakes from this block
                                        :else
                                        (do
                                          (log/info "---> While transacting, database has been reindexed. Reapplying all block flakes to latest."
                                                    {:original-index (get-in db-before [:stats :indexed]) :latest-index (get-in latest-db [:stats :indexed])})
                                          (<? (dbproto/-with latest-db block all-flakes))))
                  block-result        {:db-before   db-before
                                       :db-after    db-after*
                                       :cmd-types   cmd-types*
                                       :block       block
                                       :t           block-t
                                       :hash        hash
                                       :sigs        sigs
                                       :instant     block-instant
                                       :flakes      (into [] all-flakes)
                                       :block-bytes (- (get-in db-after* [:stats :size]) (get-in db-before [:stats :size]))
                                       :txns        txns*}]

              ;; update db status for tx group
              (let [new-block-resp (<? (txproto/propose-new-block-async
                                         (-> session :conn :group) (:network session)
                                         (:dbid session) (dissoc block-result :db-before :db-after)))]
                (if (true? new-block-resp)
                  (do
                    ;; update cached db
                    ;(let [new-db-ch (async/promise-chan)]
                    ;  (async/put! new-db-ch (:db-after block-result))
                    ;  (session/cas-db! session db-before-ch new-db-ch))
                    ;; reindex if needed
                    ;; to do -add opts
                    (<? (indexing/index* session {:remove-preds remove-preds*}))
                    block-result)
                  (do
                    (log/warn "Proposed block was not accepted by the network because: "
                              (pr-str new-block-resp)
                              "Proposed block: "
                              (dissoc block-result :db-before :db-after))
                    false))))))))))<|MERGE_RESOLUTION|>--- conflicted
+++ resolved
@@ -58,13 +58,8 @@
              cmd-types        #{}
              txns             {}
              remove-preds-acc #{}]
-<<<<<<< HEAD
-        (let [start-time    (System/currentTimeMillis)
+        (let [start-time    (util/current-time-millis)
               tx-result     (<? (tx-core/transact db cmd-data next-t block-instant))
-=======
-        (let [start-time    (util/current-time-millis)
-              tx-result     (<? (tx-json/transact db cmd-data next-t block-instant))
->>>>>>> ae8da694
               {:keys [db-after bytes fuel flakes tempids auth authority status error errors
                       hash remove-preds]} tx-result
               block-bytes*  (+ block-bytes bytes)
