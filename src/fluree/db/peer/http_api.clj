--- conflicted
+++ resolved
@@ -518,11 +518,7 @@
 (defn wrap-action-handler
   "Wraps a request to facilitate proper response format"
   [system {:keys [headers body params remote-addr] :as request}]
-<<<<<<< HEAD
-  (log/debug "wrap-action-handler received:" request)
-=======
   (log/debug "wrap-action-handler received request:" request)
->>>>>>> 6ab83ce5
   (let [{:keys [action network ledger]} params
         start           (System/nanoTime)
         ledger          (keyword network ledger)
