(ns fluree.db.peer.http-api
  (:require [clojure.tools.logging :as log]
            [clojure.walk :as walk]
            [clojure.string :as str]
            [clojure.core.async :as async]
            [aleph.http :as http]
            [aleph.netty :as netty]
            [compojure.core :as compojure :refer [defroutes]]
            [compojure.route :as route]
            [manifold.deferred :as d]
            [ring.middleware.params :as params]
            [aleph.middleware.cors :as cors]
            [fluree.db.util.core :as util]
            [fluree.db.util.json :as json]
            [fluree.crypto :as crypto]
            [fluree.db.api :as fdb]
            [fluree.db.flake :as flake]
            [fluree.db.query.fql :as fql]
            [fluree.db.dbproto :as dbproto]
            [fluree.db.session :as session]
            [fluree.db.graphdb :as graphdb]
            [fluree.db.ledger.transact :as transact]
            [fluree.db.ledger.export :as export]
            [fluree.db.query.http-signatures :as http-signatures]
            [fluree.db.token-auth :as token-auth]
            [fluree.db.peer.websocket :as websocket]
            [ring.util.response :as resp]
            [fluree.db.util.async :refer [<?? <? go-try]]
            [fluree.db.ledger.txgroup.txgroup-proto :as txproto]
            [fluree.db.serde.protocol :as serdeproto]
            [fluree.db.permissions-validate :as permissions-validate]
            [fluree.db.peer.password-auth :as pw-auth]
            [fluree.db.ledger.reindex :as reindex]
            [fluree.db.ledger.mutable :as mutable]
            [fluree.db.auth :as auth]
            [fluree.db.ledger.delete :as delete]
            [fluree.db.meta :as meta]
<<<<<<< HEAD
            [fluree.db.ledger.transact.core :as tx-core]
            [fluree.db.ledger.transact.json-ld :as tx-json-ld])
=======
            [fluree.db.storage.core :as storage-core]
            [fluree.db.ledger.transact.json :as tx-json])
>>>>>>> 8d4817fc
  (:import (java.io Closeable)
           (java.time Instant)
           (java.net BindException)
           (fluree.db.flake Flake)
           (clojure.lang ExceptionInfo)))

(defn s
  [^Flake f]
  (.-s f))

(defn- count-graphql-resp
  [res fuel]
  (let [res' (if (coll? res)
               (reduce + (map (fn [n]
                                (cond

                                  (map? n)
                                  (let [work (map
                                               (fn [n]
                                                 (if (= (key n) :_id) 0
                                                                      (count-graphql-resp (val n) fuel))) n)
                                        sum  (reduce + work)]
                                    sum)

                                  (vector? n)
                                  (let [work (map #(count-graphql-resp % fuel) n)
                                        sum  (reduce + work)]
                                    sum)

                                  :else
                                  1)) res)) 1)] res'))

(defn- collect-errors
  [e debug-mode?]
  (let [base-resp (merge (ex-data e) {:message (.getMessage e)})
        error     (cond->
                    base-resp
                    debug-mode? (assoc :stack (mapv str (.getStackTrace e))))]
    (if-let [cause (.getCause e)]
      (assoc error :cause (collect-errors cause debug-mode?))
      error)))


(defn- wrap-errors
  [debug-mode? handler]
  (fn [req]
    (->
      (d/future
        (handler req))
      (d/catch
        (fn [e]
          (let [{:keys [status headers body]} (ex-data e)
                body         (if (instance? java.lang.AssertionError e)
                               {:status  400
                                :message (.getMessage e)
                                :error   :db/assert-failed}
                               (or body (collect-errors e debug-mode?)))
                status       (or status (:status body) 500)
                json-encode? (or (map? body) (sequential? body) (boolean? body) (number? body))]
            (if (>= status 500)
              (log/error e "Server exception:" body)
              (log/info "Request exception:" body))
            (cond-> {:status status :headers headers :body body}
                    json-encode?
                    (assoc :headers (merge headers {"content-type" "application/json; charset=UTF-8"})
                           :body (json/stringify-UTF8 (select-keys body [:status :message :error]))))))))))


(def not-found
  {:status  404
   :headers {"Content-Type" "text/plain"}
   :body    "Not found"})


(defn decode-body
  [body type]
  (case type
    :json (json/parse body)))


(defn- return-token
  [req]
  (some->>
    (get-in req [:headers "authorization"])
    (re-find #"^Bearer (.+)$")
    (second)))


(defn- return-signature
  [req]
  (get-in req [:headers "signature"]))


(defn verify-auth
  [db auth authority]
  (go-try (if (or (not auth) (= auth authority))
            auth
            (let [auth_id      (<? (dbproto/-subid db ["_auth/id" auth] true))
                  _            (when (util/exception? auth_id)
                                 (throw (ex-info (str "Auth id for transaction does not exist
                                                    in the database: " auth) {:status 403 :error
                                                                                      :db/invalid-auth})))
                  authority_id (<? (dbproto/-subid db ["_auth/id" authority] true))
                  _            (when (util/exception? authority_id)
                                 (throw (ex-info (str "Authority " authority " does not exist.")
                                                 {:status 403 :error :db/invalid-auth})))
                  _            (<? (transact/valid-authority? db auth_id authority_id))]
              auth))))


(defn- auth-map
  "Attempts to extract an auth map (contains at least an :auth key) from
  JWT first if available, then http-signature."
  [system ledger request body]
  (let [jwt (return-token request)]
    ;; TODO - requests from admin UI coming in with "undefined", get rid of that and can remove this condition
    (if (or (not jwt) (= "undefined" jwt))
      (let [request (assoc request :body body)]
        (-> (http-signatures/verify-request request)
            (assoc :ledger ledger)))
      (pw-auth/fluree-auth-map (:conn system) ledger jwt))))


(defn open-api?
  [system]
  (-> system :group :open-api))


(defn authenticated?
  "Returns truthy if either open-api is enable or user is authenticated"
  [system auth-map]
  (or (open-api? system)
      (:auth auth-map)))


(defn- require-authentication
  "Will throw if request if not authenticated"
  [system auth-map]
  (when-not (authenticated? system auth-map)
    (throw (ex-info (str "Request requires authentication.")
                    {:status 401
                     :error  :db/invalid-auth}))))


(defn- strict-authentication
  "Will throw if request if not authenticated, and if the auth-id isn't
  currently within the system. Returns a core async channel."
  [system auth-map]
  (go-try
    (require-authentication system auth-map)
    (let [{:keys [auth ledger]} auth-map
          db    (fdb/db (:conn system) ledger)
          subid (<? (fdb/subid-async db ["_auth/id" auth]))]
      (if-not subid
        (throw (ex-info (str "Request auth id is not valid: " auth)
                        {:status 401
                         :error  :db/invalid-auth}))
        true))))


(defmulti action-handler (fn [action _ _ _ _ _] action))


(defmethod action-handler :transact
  [_ system param auth-map ledger timeout]
  (go-try
    (require-authentication system auth-map)
    (let [conn        (:conn system)
          private-key (when (= :jwt (:type auth-map))
                        (<? (pw-auth/fluree-decode-jwt conn (:jwt auth-map))))
          _           (when-not (or (sequential? param) (tx-json-ld/tx? param))
                        (throw (ex-info (str "A transaction submitted to the 'transact' endpoint must be a list/vector/array or valid JSON-LD.")
                                        {:status 400 :error :db/invalid-transaction})))
          auth-id     (:auth auth-map)
          result      (<? (fdb/transact-async conn ledger param {:auth        auth-id
                                                                 :private-key private-key
                                                                 :txid-only   false
                                                                 :timeout     timeout}))]
      [{:status (or (:status result) 200)
        :fuel   (or (:fuel result) 0)}
       result])))


(defmethod action-handler :hide
  [_ system param _ ledger _]
  (go-try
    (or (open-api? system)
        (throw (ex-info "Hiding flakes in a closed API is not currently supported"
                        {:status  400
                         :message :db/invalid-command})))
    (let [conn   (:conn system)
          {:keys [local]} param
          _      (when (false? local)
                   (throw (ex-info "Hiding flakes is not currently supported across a network. local must be set to true (defaults to true)."
                                   {:status  400
                                    :message :db/invalid-command})))
          [nw ledger] (str/split (util/keyword->str ledger) #"/")
          result (<? (mutable/hide-flakes conn nw ledger param))]
      [{:status (or (:status result) 500)
        :fuel   (or (:fuel result) 0)}
       (:result result)])))


(defmethod action-handler :purge
  [_ system param _ ledger _]
  (go-try
    (or (open-api? system)
        (throw (ex-info "Hiding flakes in a closed API is not currently supported"
                        {:status  400
                         :message :db/invalid-command})))
    (let [conn   (:conn system)
          {:keys [local]} param
          _      (when (false? local)
                   (throw (ex-info "Purging flakes is not currently supported across a network. local must be set to true (defaults to true)."
                                   {:status  400
                                    :message :db/invalid-command})))
          [nw ledger] (str/split (util/keyword->str ledger) #"/")
          result (<? (mutable/purge-flakes conn nw ledger param))]
      [{:status (or (:status result) 500)
        :fuel   (or (:fuel result) 0)}
       (:result result)])))


(defmethod action-handler :command
  [_ system param _ ledger timeout]
  (go-try
    (let [_      (when-not (and (map? param) (:cmd param))
                   (throw (ex-info (str "Api endpoint for 'command' must contain a map/object with cmd keys.")
                                   {:status 400 :error :db/invalid-command})))
          conn   (:conn system)
          result (cond (and (:cmd param) (:sig param))
                       (let [persist-resp (<? (fdb/submit-command-async conn param))
                             result       (if (and (string? persist-resp) (-> param :txid-only false?))
                                            (<? (fdb/monitor-tx-async conn ledger persist-resp timeout))
                                            persist-resp)]
                         result)

                       (not (open-api? system))
                       (throw (ex-info (str "Api endpoint for 'command' must contain a map/object with cmd and sig keys when using a closed Api.")
                                       {:status 400 :error :db/invalid-command}))

                       :else
                       (let [cmd  (-> param :cmd json/parse)
                             opts (-> (dissoc cmd :tx)
                                      (assoc :txid-only false))
                             {:keys [tx db]} cmd]
                         (<? (fdb/transact-async conn db tx opts))))]
      [{:status (or (:status result) 200)
        :fuel   (or (:fuel result) 0)}
       result])))


(defmethod action-handler :test-transact-with
  [_ system param auth-map ledger _]
  (go-try
    (require-authentication system auth-map)
    (let [{:keys [tx flakes auth]} param
          conn          (:conn system)
          auth-id       (:auth auth-map)
          db            (fdb/db conn ledger {:auth (when auth-id ["_auth/id" auth-id])})
          private-key   (or (txproto/get-shared-private-key (:group system))
                            (throw (ex-info (str "There is no shared private key in this group. The test-transact-with endpoint is not currently supported in databases where fdb-api-open is false")
                                            {:status 400})))

          cmd-data      (fdb/tx->command ledger tx private-key {:auth auth})
          flakes'       (map flake/parts->Flake flakes)
          block-instant (util/current-time-millis)
          db-with       (<? (dbproto/-forward-time-travel db flakes'))
          next-t        (- (:t db-with) 1)
          session       (session/session conn ledger)
          res           (<? (tx-core/transact db-with {:command cmd-data} next-t block-instant))
          {:keys [flakes fuel status error]} res
          _             (session/close session)]
      [{:status status}
       (if error {:error error} {:flakes flakes :fuel fuel})])))


(defmethod action-handler :gen-flakes
  [_ system param auth-map ledger _]
  (go-try
    (require-authentication system auth-map)
    (let [conn        (:conn system)
          session     (session/session conn ledger)
          auth-id     (:auth auth-map)
          db          (fdb/db conn ledger {:auth (when auth-id ["_auth/id" auth-id])})
          private-key (or (txproto/get-shared-private-key (:group system))
                          (throw (ex-info (str "There is no shared private key in this group. The gen-flakes endpoint is not currently supported in databases where fdb-api-open is false")
                                          {:status 400
                                           :error  :db/invalid-transaction})))]
      (loop [fuel-tot   0
             txn        [(first param)]
             txs        (rest param)
             db         (<? db)
             flakes-all []]
        (let [cmd-data      (fdb/tx->command ledger txn private-key)
              next-t        (dec (:t db))
              block-instant (Instant/now)
              res           (<? (tx-core/transact db {:command cmd-data} next-t block-instant))
              {:keys [flakes fuel status error db-after]} res
              fuel-tot      (+ fuel-tot fuel)
              _             (when (not= status 200)
                              (throw (ex-info error
                                              {:status status
                                               :error  error
                                               :fuel   fuel-tot})))
              flakes'       (concat flakes-all flakes)]
          (if (empty? txs)
            (let [_                 (session/close session)
                  flakes-by-subject (group-by s flakes')
                  res-map           (async/go-loop [vals' (vals flakes-by-subject)
                                                    acc []]
                                      (let [val' (first vals')
                                            res  (<? (fql/flakes->res db-after
                                                                      (volatile! {})
                                                                      (volatile! fuel-tot)
                                                                      1000000 {:wildcard? true, :select {}} val'))
                                            acc' (conj acc res)]
                                        (if (not-empty (rest vals'))
                                          (recur (rest vals') acc')
                                          acc')))]
              [{:status status} {:res    (<? res-map)
                                 :flakes flakes'
                                 :fuel   fuel-tot}])
            (recur fuel-tot [(first txs)] (rest txs) db-after flakes')))))))


(defmethod action-handler :ledger-stats
  [_ system _ _ ledger _]
  (go-try
    (let [conn    (:conn system)
          session (session/session conn ledger)
          db-info (<? (fdb/ledger-info-async conn ledger))
          db-stat (-> (<? (session/db conn ledger {:connect? false}))
                      (get-in [:stats]))
          _       (session/close session)]
      [{:status 200} {:status 200 :data (merge db-info db-stat)}])))


(defmethod action-handler :reindex
  [_ system _ _ ledger _]
  ;; For now, does not require authentication
  (go-try
    (let [conn      (:conn system)
          [network dbid] (graphdb/validate-ledger-ident ledger)
          reindexed (<? (reindex/reindex conn network dbid))]
      [{:status 200} {:block (:block reindexed)
                      :t     (:t reindexed)
                      :stats (:stats reindexed)}])))

(defmethod action-handler :reindex-fulltext
  [_ system _ _ ledger _]
  ;; For now, does not require authentication
  (go-try
    (let [conn           (:conn system)
          indexer        (-> conn :full-text/indexer :process)
          _              (graphdb/validate-ledger-ident ledger) ;validates, throws if not valid
          db             (<? (fdb/db conn ledger))
          reindex-status (<? (indexer {:action :reset, :db db}))]
      [{:status 200} reindex-status])))

(defmethod action-handler :export
  [_ system param auth-map ledger _]
  (go-try
    (<? (strict-authentication system auth-map))
    (let [conn (:conn system)
          {:keys [format block]} param
          db   (<? (fdb/db conn ledger))
          file (<? (export/db->export db format block))]
      [{:status 200} file])))

;; sync-to is option of db (or maybe a different db function). So doesn't return till

(defmethod action-handler :default
  [action system param auth-map ledger _]
  (go-try
    (require-authentication system auth-map)
    (let [conn     (:conn system)
          auth-id  (:auth auth-map)
          open-api (open-api? system)
          db-opts  (cond-> (select-keys (:opts param) [:syncTo :syncTimeout :roles :auth])
                           (not open-api) (dissoc :roles :auth) ;; open-api can specify auth id or roles to query as
                           auth-id (assoc :auth ["_auth/id" auth-id]))
          db       (fdb/db conn ledger db-opts)]
      (case action
        :query
        (let [query (assoc param :opts (merge (:opts param) {:meta true :open-api open-api}))
              res   (<? (fdb/query-async db query))]
          [(dissoc res :result) (:result res)])

        :multi-query
        (let [query (assoc param :opts (merge (:opts param) {:meta true :open-api open-api}))
              res   (<? (fdb/multi-query-async db query))]
          [(dissoc res :result) (:result res)])

        :block
        (let [query (assoc param :opts (merge (:opts param) {:meta true :open-api open-api}))
              res   (<? (fdb/block-query-async conn ledger query))]
          [(dissoc res :result) (:result res)])

        :block-range-with-txn
        (let [query (assoc param :opts (merge (:opts param) {:meta true :open-api open-api}))
              res   (<? (fdb/block-range-with-txn-async conn ledger query))]
          [{:status 200} {:status 200
                          :data   res}])

        :history
        (let [res (<? (fdb/history-query-async db (assoc-in param [:opts :meta] true)))]
          [(dissoc res :result) (:result res)])

        :graphql
        (let [result (<? (fdb/graphql-async conn ledger param))]
          [{:status 200} {:status 200
                          :data   result}])

        :sparql
        [{:status 200} (<? (fdb/sparql-async db param {:open-api open-api}))]

        :sql
        [{:status 200} (<? (fdb/sql-async db param {:open-api open-api}))]

        :ledger-info
        (let [res (<? (fdb/ledger-info-async conn ledger))]
          [{:status 200} {:status 200 :data res}])

        ; Test endpoints
        :query-with
        (let [res (<? (fdb/query-with-async db param))]
          [(dissoc res :result) (:result res)])

        ;; else
        (throw (ex-info (str "Invalid action:" action)
                        {:status 400
                         :error  :db/invalid-action}))))))


(defn wrap-action-handler
  "Wraps a db request to facilitate proper response format"
  [system {:keys [headers body params remote-addr] :as request}]
  (let [deferred (d/deferred)]
    (async/go
      (try
        (let [{:keys [action network db]} params
              start           (System/nanoTime)
              ledger          (keyword network db)
              action*         (keyword action)
              action-param    (when body (decode-body body :json))
              auth-map        (auth-map system ledger request action-param)
              request-timeout (if-let [timeout (:request-timeout headers)]
                                (try (Integer/parseInt timeout)
                                     (catch Exception _ 60000))
                                60000)
              [header body] (<? (action-handler action* system action-param auth-map ledger request-timeout))
              request-time    (- (System/nanoTime) start)
              resp-body       (json/stringify-UTF8 body)
              resp-headers    (reduce-kv (fn [acc k v]
                                           (assoc acc (str "x-fdb-" (util/keyword->str k)) v))
                                         {"Content-Type" "application/json; charset=utf-8"
                                          "x-fdb-time"   (format "%.2fms" (float (/ request-time 1000000)))
                                          "x-fdb-fuel"   (or (get header :fuel) (get body :fuel) 0)}
                                         header)
              resp            {:status  (or (:status header) 200)
                               :headers resp-headers
                               :body    resp-body}]
          (log/info (str ledger ":" action " [" (:status header) "] " remote-addr) header)
          (d/success! deferred resp))
        (catch Exception e
          (d/error! deferred e))))
    deferred))


;; TODO - need to include some good logging here of activity
(defn password-login
  "Returns a JWT token if successful.
  Must supply ledger, password and either user or auth identifier.
  Expire is optional
  - ledger   - ledger identifier
  - password - plain-text password
  - user     - _user/username (TODO: should allow any _user ident in the future)
  - auth     - _auth/id (TODO: should allow any _auth ident in the future)
  - expire   - requested time to expire in milliseconds"
  [system ledger {:keys [body]}]
  (let [deferred (d/deferred)]
    (async/go
      (try
        (let [{:keys [password user auth expire]} (decode-body body :json)
              _       (when-not password
                        (throw (ex-info "A password must be supplied in the provided JSON."
                                        {:status 400
                                         :error  :db/invalid-request})))
              _       (when-not (or user auth)
                        (throw (ex-info "A user identity or auth identity must be supplied."
                                        {:status 400
                                         :error  :db/invalid-request})))

              options (util/without-nils {:expire expire})

              jwt     (<? (pw-auth/fluree-login-user (:conn system) ledger password user auth options))]
          (d/success! deferred
                      {:headers {"Content-Type" "application/json"}
                       :status  200
                       :body    (json/stringify-UTF8 jwt)}))
        (catch Exception e
          (d/error! deferred e))))
    deferred))


;; TODO - ensure 'expire' is epoch ms, or coerce if a string
(defn password-generate
  [system ledger {:keys [body]}]
  (let [deferred (d/deferred)]
    (async/go
      (try
        (let [{:keys [password user roles expire create-user?]} (decode-body body :json)
              _       (when-not password
                        (throw (ex-info "A password must be supplied in the provided JSON."
                                        {:status 400
                                         :error  :db/invalid-request})))
              conn    (:conn system)
              {:keys [signing-key]} (-> conn :meta :password-auth)
              options (util/without-nils
                        {:private-key  signing-key
                         :create-user? create-user?
                         :expire       expire
                         :user         user
                         :roles        roles})
              {:keys [jwt]} (<? (pw-auth/fluree-new-pw-auth conn ledger password options))]
          (d/success! deferred
                      {:headers {"Content-Type" "application/json"}
                       :status  200
                       :body    (json/stringify-UTF8 jwt)}))
        (catch Exception e
          (d/error! deferred e))))
    deferred))


(defn password-renew
  "Renews JWT token, returning renewed JWT in body."
  [system ledger {:keys [body] :as request}]
  (let [conn        (:conn system)
        jwt-options (-> conn :meta :password-auth)
        {:keys [secret]} jwt-options
        jwt         (some->> (return-token request)
                             ;; returns map, or will throw if token invalid or expired
                             (token-auth/verify-jwt secret))
        _           (when-not jwt
                      (throw (ex-info "A valid JWT token must be supplied in the header for a token renewal."
                                      {:status 401
                                       :error  :db/invalid-auth})))
        _           (when-not (= (:iss jwt) ledger)
                      (throw (ex-info (str "JWT is issued from a different ledger than the request specifies: " ledger)
                                      {:status 401
                                       :error  :db/invalid-auth})))
        {:keys [expire]} (when body
                           (decode-body body :json))
        options     (util/without-nils {:expire expire})
        new-jwt     (pw-auth/fluree-renew-jwt jwt-options jwt options)]
    {:headers {"Content-Type" "application/json"}
     :status  200
     :body    (json/stringify-UTF8 new-jwt)}))


(defn password-handler
  [system {:keys [params] :as request}]
  (when-not (pw-auth/password-enabled? (:conn system))
    (throw (ex-info "Password authentication is not enabled."
                    {:status 401
                     :error  :db/no-password-auth})))
  (let [{:keys [action network db]} params
        ledger (str network "/" db)]
    (case (keyword action)
      :renew (password-renew system ledger request)
      :login (password-login system ledger request)
      :generate (password-generate system ledger request))))


(defn version-handler [_ _]
  {:headers {"Content-Type" "text/plain"}
   :status  200
   :body    (meta/version)})


(defn- remove-deep
  [key-set data]
  (walk/prewalk (fn [node] (if (map? node)
                             (apply dissoc node key-set)
                             node))
                data))

(defn nw-state-handler
  [system _]
  (let [deferred (d/deferred)]
    (async/go
      (try
        (let [open-api? (open-api? system)
              raft      (-> system :group :state-atom deref (dissoc :private-key))
              {:keys [cmd-queue new-db-queue networks leases]} raft
              instant   (System/currentTimeMillis)
              cmd-q     (loop [[cq & r] cmd-queue
                               acc []]
                          (if cq
                            (let [[k v] cq
                                  acc* (into acc [{(keyword k) (count v)}])]
                              (recur r acc*))
                            acc))
              new-db-q  (loop [[nq & r] new-db-queue
                               acc []]
                          (if nq
                            (let [[k v] nq
                                  acc* (into acc [{(keyword k) (count v)}])]
                              (recur r acc*))
                            acc))
              nw-data   (->> networks (remove-deep [:private-key]) vector)
              svr-state (when-let [servers (into [] (:servers leases))]
                          (loop [[server & r] servers
                                 acc []]
                            (if-let [item (second server)]
                              (recur r (into acc [{:id      (:id item)
                                                   :active? (> (:expire item) instant)}]))
                              acc)))
              raft'     (-> raft
                            (assoc :cmd-queue cmd-q
                                   :new-db-queue new-db-q
                                   :networks nw-data))
              state     (-> (txproto/-state (:group system))
                            (select-keys [:snapshot-term
                                          :latest-index
                                          :snapshot-index
                                          :other-servers
                                          :index
                                          :snapshot-pending
                                          :term
                                          :leader
                                          :timeout-at
                                          :this-server
                                          :status
                                          :id
                                          :commit
                                          :servers
                                          :voted-for
                                          :timeout-ms])
                            (assoc :open-api open-api?)
                            (assoc :raft raft')
                            (assoc :svr-state svr-state))]
          (d/success! deferred {:status  200
                                :headers {"Content-Type" "application/json; charset=utf-8"}
                                :body    (json/stringify-UTF8 state)}))
        (catch Exception e
          (d/error! deferred e)))) deferred))


(defn add-server
  [system {:keys [body]}]
  (let [{:keys [server]} (decode-body body :json)
        add-server (<?? (txproto/-add-server-async (:group system) server))]
    {:status  200
     :headers {"Content-Type" "application/json; charset=utf-8"}
     :body    (json/stringify-UTF8 add-server)}))


(defn remove-server
  [system {:keys [body]}]
  (let [{:keys [server]} (decode-body body :json)
        remove-server (<?? (txproto/-remove-server-async (:group system) server))]
    {:status  200
     :headers {"Content-Type" "application/json; charset=utf-8"}
     :body    (json/stringify-UTF8 remove-server)}))


(defn health-handler
  [system _]
  (let [state (-> (txproto/-state (:group system))
                  :status)]
    {:status  200
     :headers {"Content-Type" "application/json; charset=utf-8"}
     :body    (json/stringify-UTF8 {:ready       true
                                    :status      state
                                    :utilization 0.5})}))


(defn keys-handler
  [_ _]
  (let [{:keys [public private]} (crypto/generate-key-pair)
        account-id (crypto/account-id-from-public public)]
    {:status  200
     :headers {"Content-Type" "application/json; charset=utf-8"}
     :body    (json/stringify-UTF8 {:private    private
                                    :public     public
                                    :account-id account-id})}))


(defn get-ledgers
  [system _]
  (let [ledgers @(fdb/ledger-list (:conn system))]
    {:status  200
     :headers {"Content-Type" "application/json; charset=utf-8"}
     :body    (json/stringify-UTF8 ledgers)}))


(defn new-ledger
  [{:keys [conn] :as system} {:keys [body]}]
  (let [body         (decode-body body :json)
        transactor?  (-> system :config :transactor?)
        ledger-ident (:db/id body)
        opts         (dissoc body :db/id)
        result       @(fdb/new-ledger conn ledger-ident opts)]
    ;; create session so tx-monitors will work
    (when transactor? (session/session conn ledger-ident))
    (when (= ExceptionInfo (type result))
      (throw result))
    {:status  200
     :headers {"Content-Type" "application/json; charset=utf-8"}
     :body    (json/stringify-UTF8 result)}))


(defn delete-ledger
  [{:keys [conn] :as system} {:keys [body remote-addr] :as request}]
  (let [deferred (d/deferred)]
    (async/go
      (try
        (let [body         (when body (decode-body body :json))
              ledger-ident (:db/id body)
              [nw db] (str/split ledger-ident #"/")
              ledger       (keyword nw db)
              auth-map     (auth-map system ledger request body)
              session      (session/session conn [nw db])
              db*          (<? (session/current-db session))
              ;; TODO - root role just checks if the auth has a role with id 'root' this can
              ;; be manipulated, so we need a better way of handling this.
              _            (when-not (or (open-api? system)
                                         (<? (auth/root-role? db* (:auth auth-map))))
                             (throw (ex-info (str "To delete a ledger, must be using an open API or an auth record with a root role.") {:status 401 :error :db/invalid-auth})))
              _            (<? (delete/process conn nw db))
              resp         {:status  200
                            :headers {"Content-Type" "application/json; charset=utf-8"}
                            :body    (json/stringify-UTF8 {"deleted" (str nw "/" db)})}]
          (log/info (str ledger ":deleted" " [" (or resp 400) "] " remote-addr))
          (d/success! deferred resp))
        (catch Exception e
          (d/error! deferred e)))) deferred))


(defn deserialize
  [serializer key data]
  (cond
    (str/includes? key "_block_")
    (serdeproto/-deserialize-block serializer data)

    (str/includes? key "_root_")
    (serdeproto/-deserialize-db-root serializer data)

    (str/ends-with? key "-b")
    (serdeproto/-deserialize-branch serializer data)

    (str/ends-with? key "-l")
    (serdeproto/-deserialize-leaf serializer data)

    (str/ends-with? key "-l-his")
    (serdeproto/-deserialize-leaf serializer data)))



;; TODO - check for content in the cache might be quicker? cache is already deserialized though.
;; TODO - if file store, consider streaming contents back - currently sends it all in one big chunk.
(defn storage-handler
  "Handler for key-value store requests.
  Used if query engine uses ledger as storage."
  [system {:keys [headers params] :as request}]
  (let [deferred (d/deferred)]
    (async/go
      (try (let [conn             (:conn system)
                 storage-read-fn  (:storage-read conn)
                 accept-encodings (or (get headers "accept")
                                      "application/json")
                 signature        (return-signature request)
                 jwt              (return-token request)    ;may not be signed if client is using password auth
                 open-api?        (open-api? system)
                 _                (when (and (not open-api?) (not signature) (not jwt))
                                    (throw (ex-info (str "To request an item from storage, open-api must be true or your request must be signed.") {:status 401
                                                                                                                                                    :error  :db/invalid-transaction})))
                 response-type    (if (str/includes? accept-encodings "application/json")
                                    :json
                                    :avro)
                 _                (when (and (not open-api?) (= :avro response-type))
                                    (throw (ex-info (str "If using a closed api, a storage request must be returned as json.") {:status 401
                                                                                                                                :error  :db/invalid-transaction})))
                 {:keys [network db type key]} params
                 db-name          (keyword network db)
                 _                (when-not (and network db type)
                                    (throw (ex-info (str "Incomplete request. At least a network, db and type are required. Provided network: " network " db: " db " type: " type " key: " key)
                                                    {:status 400 :error :db/invalid-request})))
                 auth-id          (cond

                                    signature
                                    (let [this-server (get-in system [:group :this-server])
                                          servers     (get-in system [:config :group :server-configs])
                                          host        (-> (filter (fn [n] (= (:server-id n) this-server)) servers)
                                                          first :host)

                                          {:keys [auth authority]} (http-signatures/verify-request* {:headers headers} :get
                                                                                                    (str "/fdb/storage/" network "/" db
                                                                                                         (when type (str "/" type))
                                                                                                         (when key (str "/" key))) host)
                                          db          (<? (fdb/db (:conn system) db-name))]
                                      (<? (verify-auth db auth authority)))

                                    jwt
                                    (let [jwt-auth (-> system
                                                       :conn
                                                       (pw-auth/fluree-auth-map jwt)
                                                       :auth)
                                          db'      (<? (fdb/db (:conn system) db-name))
                                          auth-id' (<? (dbproto/-subid db' ["_auth/id" jwt-auth] true))
                                          _        (when (util/exception? auth-id')
                                                     (throw (ex-info (str "Auth id for request does not exist in the database: " jwt-auth)
                                                                     {:status 403 :error :db/invalid-auth})))]
                                      jwt-auth))
                 formatted-key    (cond-> (str network "_" db "_" type)
                                          key (str "_" key))
                 avro-data        (<? (storage-read-fn formatted-key))
                 status           (if avro-data 200 404)
                 headers          (if avro-data
                                    {"Content-Type" (if (= :json response-type)
                                                      "application/json"
                                                      "avro/binary")}
                                    {"Content-Type" "text/plain"})
                 body             (cond
                                    (and avro-data (= :json response-type))
                                    (let [serializer (storage-core/serde conn)
                                          data       (deserialize serializer formatted-key avro-data)]
                                      (if auth-id
                                        (let [auth            (if (string? auth-id) ["_auth/id" auth-id] auth-id)
                                              permissioned-db (<? (fdb/db conn db-name {:auth auth}))
                                              flakes          (when-let [flakes (:flakes data)]
                                                                (<? (permissions-validate/allow-flakes? permissioned-db flakes)))
                                              data'           (if flakes
                                                                (assoc data :flakes flakes)
                                                                data)]
                                          (json/stringify data'))
                                        (json/stringify data)))

                                    avro-data avro-data

                                    :else "Not Found")]
             (d/success! deferred {:status  status
                                   :headers headers
                                   :body    body}))
           (catch Exception e
             (d/error! deferred e)))
      (d/timeout! deferred 3000 {:status  504
                                 :headers {"Content-Type" "text/plain"}
                                 :body    "Gateway Timeout"}))
    deferred))


; From https://gist.github.com/dannypurcell/8215411
(defn ignore-trailing-slash
  "Modifies the request uri before calling the handler.
  Removes a single trailing slash from the end of the uri if present.

  Useful for handling optional trailing slashes until Compojure's route matching syntax supports regex.
  Adapted from http://stackoverflow.com/questions/8380468/compojure-regex-for-matching-a-trailing-slash"
  [handler]
  (fn [request]
    (let [uri (:uri request)]
      (handler (assoc request :uri (if (and (not (= "/" uri))
                                            (.endsWith uri "/"))
                                     (subs uri 0 (dec (count uri)))
                                     uri))))))


(defn wrap-version-header [handler]
  (fn [request]
    (let [response (handler request)]
      (assoc-in response [:headers "X-Fdb-Version"] (meta/version)))))


(defn- api-routes
  [system]
  (compojure/routes
    (compojure/GET "/fdb/storage/:network/:db/:type" request (storage-handler system request))
    (compojure/GET "/fdb/storage/:network/:db/:type/:key" request (storage-handler system request))
    (compojure/GET "/fdb/ws" request (websocket/handler system request))
    (compojure/ANY "/fdb/health" request (health-handler system request))
    (compojure/ANY "/fdb/nw-state" request (nw-state-handler system request))
    (compojure/GET "/fdb/version" request (version-handler system request))
    (compojure/POST "/fdb/add-server" request (add-server system request))
    (compojure/POST "/fdb/remove-server" request (remove-server system request))
    (compojure/GET "/fdb/new-keys" request (keys-handler system request))
    (compojure/POST "/fdb/new-keys" request (keys-handler system request))
    (compojure/POST "/fdb/dbs" request (get-ledgers system request))
    (compojure/GET "/fdb/dbs" request (get-ledgers system request))
    (compojure/POST "/fdb/new-db" request (new-ledger system request))
    (compojure/POST "/fdb/delete-db" request (delete-ledger system request))
    (compojure/POST "/fdb/:network/:db/pw/:action" request (password-handler system request))
    (compojure/POST "/fdb/:network/:db/:action" request (wrap-action-handler system request))

    ;; fallback 404 for unknown API paths
    (compojure/ANY "/fdb/*" [] not-found)))


(defroutes admin-ui-routes
           (compojure/GET "/" [] (resp/resource-response "index.html" {:root "adminUI"}))
           (route/resources "/" {:root "adminUI"})
           (compojure/GET "/:page" [] (resp/resource-response "index.html" {:root "adminUI"})))


;; TODO - handle CORS more reasonably for production
(defn- make-handler
  [system]
  (-> (compojure/routes
        (api-routes system)

        admin-ui-routes

        ;; final 404 fallback
        (constantly not-found))

      wrap-version-header
      params/wrap-params
      (->> (wrap-errors (:debug-mode? system)))
      (cors/wrap-cors
        :access-control-allow-origin [#".+"]
        :access-control-expose-headers ["X-Fdb-Block" "X-Fdb-Fuel" "X-Fdb-Status" "X-Fdb-Time" "X-Fdb-Version"]
        :access-control-allow-methods [:get :put :post :delete])
      ignore-trailing-slash))


(defrecord WebServer [close])


(defn webserver-factory
  [opts]
  (if-not (:enabled opts)
    (do (log/info "Web server disabled, not starting.")
        nil)
    (let [{:keys [port open-api system debug-mode? json-bigdec-string]} opts
          _           (log/info (str "Starting web server on port: " port (if open-api " with an open API." "with a closed API.")))
          _           (log/info "")
          _           (log/info (str "http://localhost:" port))
          _           (log/info "")
          clients     (atom {})
          system*     (assoc system :clients clients
                                    :debug-mode? debug-mode?
                                    :open-api open-api)
          server-proc (try
                        (json/encode-BigDecimal-as-string json-bigdec-string)
                        (http/start-server (make-handler system*) {:port port})
                        (catch BindException _
                          (log/error (str "Cannot start. Port binding failed, address already in use. Port: " port "."))
                          (log/error "FlureeDB Exiting. Adjust your config, or shut down other service using port.")
                          (System/exit 1))
                        (catch Exception e
                          (log/error "Unable to start http API: " (.getMessage e))
                          (log/error "FlureeDB Exiting.")
                          (System/exit 1)))
          close-fn    (fn []
                        (.close ^Closeable server-proc)
                        (netty/wait-for-close server-proc))]
      (map->WebServer {:close close-fn}))))



(comment
  (def opts {:enabled true :system user/system :port 8090})

  (webserver-factory opts)


  (defn handler [req]
    {:status  200
     :headers {"content-type" "text/plain"}
     :body    "hello!"})

  (def server5 (http/start-server handler {:port 8090}))

  (type server)

  (do
    ;(.close server4)
    (aleph.netty/wait-for-close server5))


  (.close server5))<|MERGE_RESOLUTION|>--- conflicted
+++ resolved
@@ -35,13 +35,9 @@
             [fluree.db.auth :as auth]
             [fluree.db.ledger.delete :as delete]
             [fluree.db.meta :as meta]
-<<<<<<< HEAD
+            [fluree.db.storage.core :as storage-core]
             [fluree.db.ledger.transact.core :as tx-core]
             [fluree.db.ledger.transact.json-ld :as tx-json-ld])
-=======
-            [fluree.db.storage.core :as storage-core]
-            [fluree.db.ledger.transact.json :as tx-json])
->>>>>>> 8d4817fc
   (:import (java.io Closeable)
            (java.time Instant)
            (java.net BindException)
