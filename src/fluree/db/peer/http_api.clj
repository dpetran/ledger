(ns fluree.db.peer.http-api
  (:require [clojure.tools.logging :as log]
            [clojure.string :as str]
            [clojure.core.async :as async]
            [org.httpkit.server :as http]
            [compojure.core :as compojure :refer [defroutes]]
            [compojure.route :as route]
            [ring.middleware.params :as params]
            [fluree.db.util.core :as util]
            [fluree.db.util.json :as json]
            [fluree.crypto :as crypto]
            [fluree.db.api :as fdb]
            [fluree.db.flake :as flake]
            [fluree.db.query.fql :as fql]
            [fluree.db.dbproto :as dbproto]
            [fluree.db.session :as session]
            [fluree.db.graphdb :as graphdb]
            [fluree.db.ledger.transact :as transact]
            [fluree.db.ledger.export :as export]
            [fluree.db.query.http-signatures :as http-signatures]
            [fluree.db.token-auth :as token-auth]
            [fluree.db.peer.websocket :as websocket]
            [ring.util.response :as resp]
            [ring.middleware.cors :as cors]
            [fluree.db.util.async :refer [<?? <? go-try]]
            [fluree.db.ledger.txgroup.txgroup-proto :as txproto]
            [fluree.db.serde.protocol :as serdeproto]
            [fluree.db.permissions-validate :as permissions-validate]
            [fluree.db.peer.server-health :as server-health]
            [fluree.db.peer.password-auth :as pw-auth]
            [fluree.db.ledger.reindex :as reindex]
            [fluree.db.ledger.mutable :as mutable]
            [fluree.db.auth :as auth]
            [fluree.db.ledger.delete :as delete]
            [fluree.db.meta :as meta]
            [fluree.db.storage.core :as storage-core]
            [fluree.db.ledger.transact.core :as tx-core]
<<<<<<< HEAD
            [fluree.json-ld :as json-ld]
            [clojure.walk :as walk])
  (:import (java.io Closeable)
           (java.time Instant)
           (java.net BindException)
=======
            [fluree.db.util.tx :as tx-util])
  (:import (java.time Instant)
           (java.net BindException URL)
>>>>>>> c4d6a5ee
           (fluree.db.flake Flake)
           (clojure.lang ExceptionInfo)
           (org.httpkit BytesInputStream)))

(set! *warn-on-reflection* true)

(defn s
  [^Flake f]
  (.-s f))

(defn- count-graphql-resp
  [res fuel]
  (let [res' (if (coll? res)
               (reduce + (map (fn [n]
                                (cond

                                  (map? n)
                                  (let [work (map
                                               (fn [n]
                                                 (if (= (key n) :_id) 0
                                                                      (count-graphql-resp (val n) fuel))) n)
                                        sum  (reduce + work)]
                                    sum)

                                  (vector? n)
                                  (let [work (map #(count-graphql-resp % fuel) n)
                                        sum  (reduce + work)]
                                    sum)

                                  :else
                                  1)) res)) 1)] res'))

(defn- collect-errors
  [e debug-mode?]
  (let [base-resp (merge (ex-data e) {:message (ex-message e)})
        error     (cond->
                    base-resp
                    debug-mode? (assoc :stack (mapv str (.getStackTrace ^Throwable e))))]
    (if-let [cause (ex-cause e)]
      (assoc error :cause (collect-errors cause debug-mode?))
      error)))


(defn- wrap-errors
  [debug-mode? handler]
  (fn [req]
    (try
      (handler req)
      (catch Exception e
        (let [{:keys [status headers body]} (ex-data e)
              body         (if (instance? AssertionError e)
                             {:status  400
                              :message (.getMessage e)
                              :error   :db/assert-failed}
                             (or body (collect-errors e debug-mode?)))
              status       (or status (:status body) 500)
              json-encode? (or (map? body) (sequential? body) (boolean? body) (number? body))]
          (if (>= status 500)
            (log/error e "Server exception:" body)
            (log/info "Request exception:" body))
          (cond-> {:status status :headers headers :body body}
                  json-encode?
                  (assoc :headers (merge headers {"content-type" "application/json; charset=UTF-8"})
                         :body (json/stringify-UTF8 (select-keys body [:status :message :error])))))))))


(def not-found
  {:status  404
   :headers {"Content-Type" "text/plain"}
   :body    "Not found"})


(defn decode-body
  [body type]
  (let [body' (-> ^BytesInputStream body .bytes (String. "UTF-8"))]
    (case type
      :string body'
      :json   (json/parse body'))))


(defn- return-token
  [req]
  (some->>
    (get-in req [:headers "authorization"])
    (re-find #"^Bearer (.+)$")
    (second)))


(defn- return-signature
  [req]
  (get-in req [:headers "signature"]))


(defn verify-auth
  [db auth authority]
  (go-try
    (if (or (not auth) (= auth authority))
      auth
      (let [auth_id      (<? (dbproto/-subid db ["_auth/id" auth] true))
            _            (when (util/exception? auth_id)
                           (throw (ex-info (str "Auth id for transaction does not exist
                                                    in the database: " auth) {:status 403 :error
                                                                                      :db/invalid-auth})))
            authority_id (<? (dbproto/-subid db ["_auth/id" authority] true))
            _            (when (util/exception? authority_id)
                           (throw (ex-info (str "Authority " authority " does not exist.")
                                           {:status 403 :error :db/invalid-auth})))
            _            (<? (transact/valid-authority? db auth_id authority_id))]
        auth))))


(defn- auth-map
  "Attempts to extract an auth map (contains at least an :auth key) from
  JWT first if available, then http-signature."
  [system ledger request body]
  (let [jwt (return-token request)]
    ;; TODO - requests from admin UI coming in with "undefined", get rid of that and can remove this condition
    (if (or (not jwt) (= "undefined" jwt))
      (let [request (assoc request :body body)]
        (-> (http-signatures/verify-request request)
            (assoc :ledger ledger)))
      (pw-auth/fluree-auth-map (:conn system) ledger jwt))))


(defn open-api?
  [system]
  (-> system :group :open-api))


(defn authenticated?
  "Returns truthy if either open-api is enable or user is authenticated"
  [system auth-map]
  (or (open-api? system)
      (:auth auth-map)))


(defn- require-authentication
  "Will throw if request if not authenticated"
  [system auth-map]
  (when-not (authenticated? system auth-map)
    (throw (ex-info (str "Request requires authentication.")
                    {:status 401
                     :error  :db/invalid-auth}))))


(defn- strict-authentication
  "Will throw if request if not authenticated, and if the auth-id isn't
  currently within the system. Returns a core async channel."
  [system auth-map]
  (go-try
    (require-authentication system auth-map)
    (let [{:keys [auth ledger]} auth-map
          db    (fdb/db (:conn system) ledger)
          subid (<? (fdb/subid-async db ["_auth/id" auth]))]
      (if-not subid
        (throw (ex-info (str "Request auth id is not valid: " auth)
                        {:status 401
                         :error  :db/invalid-auth}))
        true))))


(defmulti action-handler (fn [action _ _ _ _ _] action))


(defmethod action-handler :transact
  [_ system param auth-map ledger {:keys [timeout] :as opts}]
  (go-try
    (require-authentication system auth-map)
    (let [conn        (:conn system)
          private-key (when (= :jwt (:type auth-map))
                        (<? (pw-auth/fluree-decode-jwt conn (:jwt auth-map))))
<<<<<<< HEAD
          _           (when-not (or (sequential? param) (json-ld/json-ld? param))
                        (throw (ex-info (str "A transaction submitted to the 'transact' endpoint must be a list/vector/array or valid JSON-LD.")
=======

          _           (when-not (sequential? param)
                        (throw (ex-info (str "A transaction submitted to the 'transact' endpoint must be a list/vector/array.")
>>>>>>> c4d6a5ee
                                        {:status 400 :error :db/invalid-transaction})))
          txid-only?  (some-> (get opts "txid-only") str/lower-case (= "true"))
          auth-id     (:auth auth-map)
          result      (<? (fdb/transact-async conn ledger param {:auth        auth-id
                                                                 :private-key private-key
                                                                 :txid-only   txid-only?
                                                                 :timeout     timeout}))]
      [{:status (or (:status result) 200)
        :fuel   (or (:fuel result) 0)}
       result])))


(defmethod action-handler :hide
  [_ system param _ ledger _]
  (go-try
    (or (open-api? system)
        (throw (ex-info "Hiding flakes in a closed API is not currently supported"
                        {:status  400
                         :message :db/invalid-command})))
    (let [conn   (:conn system)
          {:keys [local]} param
          _      (when (false? local)
                   (throw (ex-info "Hiding flakes is not currently supported across a network. local must be set to true (defaults to true)."
                                   {:status  400
                                    :message :db/invalid-command})))
          [nw ledger] (str/split (util/keyword->str ledger) #"/")
          result (<? (mutable/hide-flakes conn nw ledger param))]
      [{:status (or (:status result) 500)
        :fuel   (or (:fuel result) 0)}
       (:result result)])))


(defmethod action-handler :purge
  [_ system param _ ledger _]
  (go-try
    (or (open-api? system)
        (throw (ex-info "Hiding flakes in a closed API is not currently supported"
                        {:status  400
                         :message :db/invalid-command})))
    (let [conn   (:conn system)
          {:keys [local]} param
          _      (when (false? local)
                   (throw (ex-info "Purging flakes is not currently supported across a network. local must be set to true (defaults to true)."
                                   {:status  400
                                    :message :db/invalid-command})))
          [nw ledger] (str/split (util/keyword->str ledger) #"/")
          result (<? (mutable/purge-flakes conn nw ledger param))]
      [{:status (or (:status result) 500)
        :fuel   (or (:fuel result) 0)}
       (:result result)])))


(defmethod action-handler :command
  [_ system param _ ledger {:keys [timeout] :as opts}]
  (go-try
    (let [_      (when-not (and (map? param) (:cmd param))
                   (throw (ex-info (str "Api endpoint for 'command' must contain a map/object with cmd keys.")
                                   {:status 400 :error :db/invalid-command})))
          conn   (:conn system)
          result (cond
                   (and (:cmd param) (:sig param))
                   (let [persist-resp (<? (fdb/submit-command-async conn param))
                         result       (if (and (string? persist-resp) (-> param :txid-only false?))
                                        (<? (fdb/monitor-tx-async conn ledger persist-resp timeout))
                                        persist-resp)]
                     result)

                   (not (open-api? system))
                   (throw (ex-info (str "Api endpoint for 'command' must contain a map/object with cmd and sig keys when using a closed Api.")
                                   {:status 400 :error :db/invalid-command}))

                   :else
                   (let [cmd  (-> param :cmd json/parse)
                         opts (-> (dissoc cmd :tx)
                                  (assoc :txid-only false))
                         {:keys [tx db]} cmd]
                     (<? (fdb/transact-async conn db tx opts))))]
      [{:status (or (:status result) 200)
        :fuel   (or (:fuel result) 0)}
       result])))


(defmethod action-handler :test-transact-with
  [_ system param auth-map ledger _]
  (go-try
    (require-authentication system auth-map)
    (let [{:keys [tx flakes auth]} param
<<<<<<< HEAD
          conn          (:conn system)
          auth-id       (:auth auth-map)
          db            (fdb/db conn ledger {:auth (when auth-id ["_auth/id" auth-id])})
          private-key   (or (txproto/get-shared-private-key (:group system))
                            (throw (ex-info (str "There is no shared private key in this group. The test-transact-with endpoint is not currently supported in databases where fdb-api-open is false")
                                            {:status 400})))

          cmd-data      (fdb/tx->command ledger tx private-key {:auth auth})
          flakes'       (map flake/parts->Flake flakes)
          block-instant (util/current-time-millis)
          db-with       (<? (dbproto/-forward-time-travel db flakes'))
          next-t        (- (:t db-with) 1)
          session       (session/session conn ledger)
          res           (<? (tx-core/transact db-with {:command cmd-data} next-t block-instant))
=======
          conn         (:conn system)
          auth-id      (:auth auth-map)
          db           (fdb/db conn ledger {:auth (when auth-id ["_auth/id" auth-id])})
          private-key  (or (txproto/get-shared-private-key (:group system))
                           (throw (ex-info (str "There is no shared private key in this group. The test-transact-with endpoint is not currently supported in databases where fdb-api-open is false")
                                           {:status 400})))

          cmd-data     (fdb/tx->command ledger tx private-key {:auth auth})
          internal-cmd {:command cmd-data
                        :id      (:id cmd-data)}
          flakes'      (map flake/parts->Flake flakes)
          db-with      (<? (dbproto/-forward-time-travel db flakes'))
          session      (session/session conn ledger)
          res          (->> (tx-util/validate-command internal-cmd)
                            (tx-core/transact {:db-before db-with :instant (Instant/now)})
                            <?)
>>>>>>> c4d6a5ee
          {:keys [flakes fuel status error]} res
          _            (session/close session)]
      [{:status status}
       (if error {:error error} {:flakes flakes :fuel fuel})])))


(defmethod action-handler :gen-flakes
  [_ system param auth-map ledger _]
  (go-try
    (require-authentication system auth-map)
    (let [conn        (:conn system)
          session     (session/session conn ledger)
          auth-id     (:auth auth-map)
          db          (fdb/db conn ledger {:auth (when auth-id ["_auth/id" auth-id])})
          private-key (or (txproto/get-shared-private-key (:group system))
                          (throw (ex-info (str "There is no shared private key in this group. The gen-flakes endpoint is not currently supported in databases where fdb-api-open is false")
                                          {:status 400
                                           :error  :db/invalid-transaction})))]
      (loop [fuel-tot   0
             txn        [(first param)]
             txs        (rest param)
             db         (<? db)
             flakes-all []]
        (let [cmd-data     (fdb/tx->command ledger txn private-key)
              internal-cmd {:command cmd-data
                            :id      (:id cmd-data)}
              res          (->> (tx-util/validate-command internal-cmd)
                                (tx-core/transact {:db-before db :instant (Instant/now)})
                                <?)
              {:keys [flakes fuel status error db-after]} res
              fuel-tot     (+ fuel-tot fuel)
              _            (when (not= status 200)
                             (throw (ex-info error
                                             {:status status
                                              :error  error
                                              :fuel   fuel-tot})))
              flakes'      (concat flakes-all flakes)]
          (if (empty? txs)
            (let [_                 (session/close session)
                  flakes-by-subject (group-by s flakes')
                  res-map           (async/go-loop [vals' (vals flakes-by-subject)
                                                    acc []]
                                      (let [val' (first vals')
                                            res  (<? (fql/flakes->res db-after
                                                                      (volatile! {})
                                                                      (volatile! fuel-tot)
                                                                      1000000 {:wildcard? true, :select {}} val'))
                                            acc' (conj acc res)]
                                        (if (not-empty (rest vals'))
                                          (recur (rest vals') acc')
                                          acc')))]
              [{:status status} {:res    (<? res-map)
                                 :flakes flakes'
                                 :fuel   fuel-tot}])
            (recur fuel-tot [(first txs)] (rest txs) db-after flakes')))))))


(defmethod action-handler :ledger-stats
  [_ system _ _ ledger _]
  (go-try
    (let [conn    (:conn system)
          db-info (<? (fdb/ledger-info-async conn ledger))
          db-stat (-> (<? (session/db conn ledger {:connect? false}))
                      (get-in [:stats]))]
      [{:status 200} {:status 200 :data (merge db-info db-stat)}])))


(defmethod action-handler :reindex
  [_ system _ _ ledger _]
  ;; For now, does not require authentication
  (go-try
    (let [conn      (:conn system)
          [network dbid] (graphdb/validate-ledger-ident ledger)
          reindexed (<? (reindex/reindex conn network dbid))]
      [{:status 200} {:block (:block reindexed)
                      :t     (:t reindexed)
                      :stats (:stats reindexed)}])))

(defmethod action-handler :reindex-fulltext
  [_ system _ _ ledger _]
  ;; For now, does not require authentication
  (go-try
    (let [conn           (:conn system)
          indexer        (-> conn :full-text/indexer :process)
          _              (graphdb/validate-ledger-ident ledger) ;validates, throws if not valid
          db             (<? (fdb/db conn ledger))
          reindex-status (<? (indexer {:action :reset, :db db}))]
      [{:status 200} reindex-status])))

(defmethod action-handler :export
  [_ system param auth-map ledger _]
  (go-try
    (<? (strict-authentication system auth-map))
    (let [conn (:conn system)
          {:keys [format block]} param
          db   (<? (fdb/db conn ledger))
          file (<? (export/db->export db format block))]
      [{:status 200} file])))

;; sync-to is option of db (or maybe a different db function). So doesn't return till

(defn stringify-context
  "We default parse HTTP :body JSON payloads with 'stringify-keys'. In most cases this is
  a good thing, but in the case of the @context it is not. There are non-conformant keywords
  (like :@context, :@vocab)"
  [query-map]
  (when-let [context (or (:context query-map) (get query-map (keyword "@context")))]
    (let [f (fn [[k v]] (if (keyword? k) [(name k) v] [k v]))]
      (walk/postwalk (fn [x] (if (map? x) (into {} (map f x)) x))
                     context))))

(defmethod action-handler :default
  [action system param auth-map ledger _]
  (go-try
    (require-authentication system auth-map)
    (let [conn     (:conn system)
          auth-id  (:auth auth-map)
          open-api (open-api? system)
          db-opts  (cond-> (select-keys (:opts param) [:syncTo :syncTimeout :roles :auth])
                           (not open-api) (dissoc :roles :auth) ;; open-api can specify auth id or roles to query as
                           auth-id (assoc :auth ["_auth/id" auth-id]))
          db       (fdb/db conn ledger db-opts)]
      (case action
        :query
        (let [query (-> param
                        (assoc-in [:opts :meta] true)
                        (assoc-in [:opts :open-api] open-api)
                        (assoc :context (stringify-context param)))
              res   (<? (fdb/query-async db query))]
          [(dissoc res :result) (:result res)])

        :multi-query
        (let [query (assoc param :opts (merge (:opts param) {:meta true :open-api open-api}))
              res   (<? (fdb/multi-query-async db query))]
          [(dissoc res :result) (:result res)])

        :block
        (let [query (assoc param :opts (merge (:opts param) {:meta true :open-api open-api}))
              res   (<? (fdb/block-query-async conn ledger query))]
          [(dissoc res :result) (:result res)])

        :block-range-with-txn
        (let [query (assoc param :opts (merge (:opts param) {:meta true :open-api open-api}))
              res   (<? (fdb/block-range-with-txn-async conn ledger query))]
          [{:status 200} {:status 200
                          :data   res}])

        :history
        (let [res (<? (fdb/history-query-async db (assoc-in param [:opts :meta] true)))]
          [(dissoc res :result) (:result res)])

        :graphql
        (let [result (<? (fdb/graphql-async conn ledger param))]
          [{:status 200} {:status 200
                          :data   result}])

        :sparql
        [{:status 200} (<? (fdb/sparql-async db param {:open-api open-api}))]

        :sql
        [{:status 200} (<? (fdb/sql-async db param {:open-api open-api}))]

        :ledger-info
        (let [res (<? (fdb/ledger-info-async conn ledger))]
          [{:status 200} {:status 200 :data res}])

        ; Test endpoints
        :query-with
        (let [res (<? (fdb/query-with-async db param))]
          [(dissoc res :result) (:result res)])

        ;; else
        (throw (ex-info (str "Invalid action:" action)
                        {:status 400
                         :error  :db/invalid-action}))))))


(defn wrap-action-handler
  "Wraps a db request to facilitate proper response format"
  [system {:keys [headers body params remote-addr] :as request}]
  (let [{:keys [action network db]} params
        start           (System/nanoTime)
        ledger          (keyword network db)
        action*         (keyword action)
        body'           (when body (decode-body body :string))
        action-param    (some-> body' json/parse)
        auth-map        (auth-map system ledger request body')
        request-timeout (if-let [timeout (:request-timeout headers)]
                          (try (Integer/parseInt timeout)
                               (catch Exception _ 60000))
                          60000)
        opts            (assoc params :timeout request-timeout)
        [header body]   (<?? (action-handler action* system action-param auth-map ledger opts))
        request-time    (- (System/nanoTime) start)
        resp-body       (json/stringify-UTF8 body)
        resp-headers    (reduce-kv (fn [acc k v]
                                     (assoc acc (str "x-fdb-" (util/keyword->str k)) v))
                                   {"Content-Type" "application/json; charset=utf-8"
                                    "x-fdb-time"   (format "%.2fms" (float (/ request-time 1000000)))
                                    "x-fdb-fuel"   (or (get header :fuel) (get body :fuel) 0)}
                                   header)
        resp            {:status  (or (:status header) 200)
                         :headers resp-headers
                         :body    resp-body}]
    (log/info (str ledger ":" action " [" (:status header) "] " remote-addr) header)
    resp))


;; TODO - need to include some good logging here of activity
(defn password-login
  "Returns a JWT token if successful.
  Must supply ledger, password and either user or auth identifier.
  Expire is optional
  - ledger   - ledger identifier
  - password - plain-text password
  - user     - _user/username (TODO: should allow any _user ident in the future)
  - auth     - _auth/id (TODO: should allow any _auth ident in the future)
  - expire   - requested time to expire in milliseconds"
  [system ledger {:keys [body]}]
  (let [{:keys [password user auth expire]} (decode-body body :json)
        _       (when-not password
                  (throw (ex-info "A password must be supplied in the provided JSON."
                                  {:status 400
                                   :error  :db/invalid-request})))
        _       (when-not (or user auth)
                  (throw (ex-info "A user identity or auth identity must be supplied."
                                  {:status 400
                                   :error  :db/invalid-request})))

        options (util/without-nils {:expire expire})

        jwt     (<?? (pw-auth/fluree-login-user (:conn system) ledger password user auth options))]
    {:headers {"Content-Type" "application/json"}
     :status  200
     :body    (json/stringify-UTF8 jwt)}))


;; TODO - ensure 'expire' is epoch ms, or coerce if a string
(defn password-generate
  [system ledger {:keys [body]}]
  (let [{:keys [password user roles expire create-user?]} (decode-body body :json)
        _       (when-not password
                  (throw (ex-info "A password must be supplied in the provided JSON."
                                  {:status 400
                                   :error  :db/invalid-request})))
        conn    (:conn system)
        {:keys [signing-key]} (-> conn :meta :password-auth)
        options (util/without-nils
                  {:private-key  signing-key
                   :create-user? create-user?
                   :expire       expire
                   :user         user
                   :roles        roles})
        {:keys [jwt]} (<?? (pw-auth/fluree-new-pw-auth conn ledger password options))]
    {:headers {"Content-Type" "application/json"}
     :status  200
     :body    (json/stringify-UTF8 jwt)}))


(defn password-renew
  "Renews JWT token, returning renewed JWT in body."
  [system ledger {:keys [body] :as request}]
  (let [conn        (:conn system)
        jwt-options (-> conn :meta :password-auth)
        {:keys [secret]} jwt-options
        jwt         (some->> (return-token request)
                             ;; returns map, or will throw if token invalid or expired
                             (token-auth/verify-jwt secret))
        _           (when-not jwt
                      (throw (ex-info "A valid JWT token must be supplied in the header for a token renewal."
                                      {:status 401
                                       :error  :db/invalid-auth})))
        _           (when-not (= (:iss jwt) ledger)
                      (throw (ex-info (str "JWT is issued from a different ledger than the request specifies: " ledger)
                                      {:status 401
                                       :error  :db/invalid-auth})))
        {:keys [expire]} (when body
                           (decode-body body :json))
        options     (util/without-nils {:expire expire})
        new-jwt     (pw-auth/fluree-renew-jwt jwt-options jwt options)]
    {:headers {"Content-Type" "application/json"}
     :status  200
     :body    (json/stringify-UTF8 new-jwt)}))


(defn password-handler
  [system {:keys [params] :as request}]
  (when-not (pw-auth/password-enabled? (:conn system))
    (throw (ex-info "Password authentication is not enabled."
                    {:status 401
                     :error  :db/no-password-auth})))
  (let [{:keys [action network db]} params
        ledger (str network "/" db)]
    (case (keyword action)
      :renew (password-renew system ledger request)
      :login (password-login system ledger request)
      :generate (password-generate system ledger request))))


(defn version-handler [_ _]
  {:headers {"Content-Type" "text/plain"}
   :status  200
   :body    (meta/version)})


(defn add-server
  [system {:keys [body]}]
  (let [{:keys [server]} (decode-body body :json)
        add-server (<?? (txproto/-add-server-async (:group system) server))]
    {:status  200
     :headers {"Content-Type" "application/json; charset=utf-8"}
     :body    (json/stringify-UTF8 add-server)}))


(defn remove-server
  [system {:keys [body]}]
  (let [{:keys [server]} (decode-body body :json)
        remove-server (<?? (txproto/-remove-server-async (:group system) server))]
    {:status  200
     :headers {"Content-Type" "application/json; charset=utf-8"}
     :body    (json/stringify-UTF8 remove-server)}))


(defn keys-handler
  [_ _]
  (let [{:keys [public private]} (crypto/generate-key-pair)
        account-id (crypto/account-id-from-public public)]
    {:status  200
     :headers {"Content-Type" "application/json; charset=utf-8"}
     :body    (json/stringify-UTF8 {:private    private
                                    :public     public
                                    :account-id account-id})}))


(defn get-ledgers
  [system _]
  (let [ledgers @(fdb/ledger-list (:conn system))]
    {:status  200
     :headers {"Content-Type" "application/json; charset=utf-8"}
     :body    (json/stringify-UTF8 ledgers)}))


(defn new-ledger
  [{:keys [conn] :as system} {:keys [body]}]
  (let [body         (decode-body body :json)
        transactor?  (-> system :config :transactor?)
        ledger-ident (:db/id body)
        opts         (dissoc body :db/id)
        result       @(fdb/new-ledger conn ledger-ident opts)]
    ;; create session so tx-monitors will work
    (when transactor? (session/session conn ledger-ident))
    (when (= ExceptionInfo (type result))
      (throw result))
    {:status  200
     :headers {"Content-Type" "application/json; charset=utf-8"}
     :body    (json/stringify-UTF8 result)}))


(defn delete-ledger
  [{:keys [conn] :as system} {:keys [body remote-addr] :as request}]
  (let [body-str     (when body (decode-body body :string))
        body'        (some-> body-str json/parse)
        ledger-ident (:db/id body')
        [nw db]      (str/split ledger-ident #"/")
        ledger       (keyword nw db)
        auth-map     (auth-map system ledger request body-str)
        session      (session/session conn [nw db])
        db*          (<?? (session/current-db session))
        ;; TODO - root role just checks if the auth has a role with id 'root' this can
        ;; be manipulated, so we need a better way of handling this.
        _            (when-not (or (open-api? system)
                                   (<?? (auth/root-role? db* (:auth auth-map))))
                       (throw (ex-info (str "To delete a ledger, must be using an open API or an auth record with a root role.") {:status 401 :error :db/invalid-auth})))
        _            (<?? (delete/process conn nw db))
        resp         {:status  200
                      :headers {"Content-Type" "application/json; charset=utf-8"}
                      :body    (json/stringify-UTF8 {"deleted" (str nw "/" db)})}]
    (log/info (str ledger ":deleted" " [" (or resp 400) "] " remote-addr))
    resp))


(defn deserialize
  [serializer key data]
  (cond
    (str/includes? key "_block_")
    (serdeproto/-deserialize-block serializer data)

    (str/includes? key "_root_")
    (serdeproto/-deserialize-db-root serializer data)

    (str/ends-with? key "-b")
    (serdeproto/-deserialize-branch serializer data)

    (str/ends-with? key "-l")
    (serdeproto/-deserialize-leaf serializer data)

    (str/ends-with? key "-l-his")
    (serdeproto/-deserialize-leaf serializer data)))


(def storage-timeout 3000) ;; TODO - Should this be configurable?

;; TODO - check for content in the cache might be quicker? cache is already deserialized though.
;; TODO - if file store (or other store that supports it), consider streaming contents back - currently sends it all in one big chunk.
(defn storage-handler
  "Handler for key-value store requests.
  Used if query engine uses ledger as storage."
  [system {:keys [headers params] :as request}]
  (let [attempt (go-try
                  (let [conn             (:conn system)
                        storage-read-fn  (:storage-read conn)
                        accept-encodings (or (get headers "accept")
                                             "application/json")
                        signature        (return-signature request)
                        jwt              (return-token request)    ;may not be signed if client is using password auth
                        open-api?        (open-api? system)
                        _                (when (and (not open-api?) (not signature) (not jwt))
                                           (throw (ex-info (str "To request an item from storage, open-api must be true or your request must be signed.")
                                                           {:status 401
                                                            :error  :db/invalid-transaction})))
                        response-type    (if (str/includes? accept-encodings "application/json")
                                           :json
                                           :avro)
                        _                (when (and (not open-api?) (= :avro response-type))
                                           (throw (ex-info (str "If using a closed api, a storage request must be returned as json.")
                                                           {:status 401
                                                            :error  :db/invalid-transaction})))
                        {:keys [network db type key]} params
                        db-name          (keyword network db)
                        _                (when-not (and network db type)
                                           (throw (ex-info (str "Incomplete request. At least a network, db and type are required. Provided network: " network " db: " db " type: " type " key: " key)
                                                           {:status 400 :error :db/invalid-request})))
                        auth-id          (cond

                                           signature
                                           (let [this-server (get-in system [:group :this-server])
                                                 servers     (get-in system [:config :group :server-configs])
                                                 host        (-> (filter (fn [n] (= (:server-id n) this-server)) servers)
                                                                 first :host)

                                                 {:keys [auth authority]} (http-signatures/verify-request*
                                                                            {:headers headers} :get
                                                                            (str "/fdb/storage/" network "/" db
                                                                                 (when type (str "/" type))
                                                                                 (when key (str "/" key))) host)
                                                 db          (<? (fdb/db (:conn system) db-name))]
                                             (<? (verify-auth db auth authority)))

                                           jwt
                                           (let [jwt-auth (-> system
                                                              :conn
                                                              (pw-auth/fluree-auth-map jwt)
                                                              :auth)
                                                 db'      (<? (fdb/db (:conn system) db-name))
                                                 auth-id' (<? (dbproto/-subid db' ["_auth/id" jwt-auth] true))
                                                 _        (when (util/exception? auth-id')
                                                            (throw (ex-info (str "Auth id for request does not exist in the database: " jwt-auth)
                                                                            {:status 403 :error :db/invalid-auth})))]
                                             jwt-auth))
                        formatted-key    (cond-> (str network "_" db "_" type)
                                                 key (str "_" key))
                        avro-data        (<? (storage-read-fn formatted-key))
                        status           (if avro-data 200 404)
                        headers          (if avro-data
                                           {"Content-Type" (if (= :json response-type)
                                                             "application/json"
                                                             "avro/binary")}
                                           {"Content-Type" "text/plain"})
                        body             (cond
                                           (and avro-data (= :json response-type))
                                           (let [serializer (storage-core/serde conn)
                                                 data       (deserialize serializer formatted-key avro-data)]
                                             (if auth-id
                                               (let [auth            (if (string? auth-id) ["_auth/id" auth-id] auth-id)
                                                     permissioned-db (<? (fdb/db conn db-name {:auth auth}))
                                                     flakes          (when-let [flakes (:flakes data)]
                                                                       (<? (permissions-validate/allow-flakes? permissioned-db flakes)))
                                                     data'           (if flakes
                                                                       (assoc data :flakes flakes)
                                                                       data)]
                                                 (json/stringify data'))
                                               (json/stringify data)))

                                           avro-data avro-data

                                           :else "Not Found")]
                    {:status  status
                     :headers headers
                     :body    body}))]
    (let [[resp ch] (async/alts!! [attempt (async/timeout storage-timeout)])]
      (if (= ch attempt)
        resp
        {:status  504
         :headers {"Content-Type" "text/plain"}
         :body    "Gateway Timeout"}))))


; From https://gist.github.com/dannypurcell/8215411
(defn ignore-trailing-slash
  "Modifies the request uri before calling the handler.
  Removes a single trailing slash from the end of the uri if present.

  Useful for handling optional trailing slashes until Compojure's route matching syntax supports regex.
  Adapted from http://stackoverflow.com/questions/8380468/compojure-regex-for-matching-a-trailing-slash"
  [handler]
  (fn [request]
    (let [uri (:uri request)]
      (handler (assoc request :uri (if (and (not (= "/" uri))
                                            (str/ends-with? uri "/"))
                                     (subs uri 0 (dec (count uri)))
                                     uri))))))


(defn wrap-response-headers [handler & headers]
  (fn [request]
    (let [header-map (reduce (fn [m [k v]] (assoc m (name k) v))
                             {} (partition 2 headers))
          response (handler request)]
      (update response :headers merge header-map))))


(defn- api-routes
  [system]
  (compojure/routes
    (compojure/GET "/fdb/storage/:network/:db/:type" request (storage-handler system request))
    (compojure/GET "/fdb/storage/:network/:db/:type/:key" request (storage-handler system request))
    (compojure/GET "/fdb/ws" request (websocket/handler system request))
    (compojure/ANY "/fdb/health" request (server-health/health-handler system request))
    (compojure/ANY "/fdb/nw-state" request (server-health/nw-state-handler system request))
    (compojure/GET "/fdb/version" request (version-handler system request))
    (compojure/POST "/fdb/add-server" request (add-server system request))
    (compojure/POST "/fdb/remove-server" request (remove-server system request))
    (compojure/GET "/fdb/new-keys" request (keys-handler system request))
    (compojure/POST "/fdb/new-keys" request (keys-handler system request))
    (compojure/POST "/fdb/dbs" request (get-ledgers system request))
    (compojure/GET "/fdb/dbs" request (get-ledgers system request))
    (compojure/POST "/fdb/new-db" request (new-ledger system request))
    (compojure/POST "/fdb/delete-db" request (delete-ledger system request))
    (compojure/POST "/fdb/:network/:db/pw/:action" request (password-handler system request))
    (compojure/POST "/fdb/:network/:db/:action" request (wrap-action-handler system request))

    ;; fallback 404 for unknown API paths
    (compojure/ANY "/fdb/*" [] not-found)))

;; Teach ring how to handle resources under GraalVM
;; From https://github.com/ring-clojure/ring/issues/370
(defmethod resp/resource-data :resource
  [^URL url]
  (let [conn (.openConnection url)]
    {:content        (.getInputStream conn)
     :content-length (let [len (.getContentLength conn)] (when-not (pos? len) len))}))

(defroutes admin-ui-routes
           (compojure/GET "/" [] (resp/resource-response "index.html" {:root "adminUI"}))
           (route/resources "/" {:root "adminUI"})
           (compojure/GET "/:page" [] (resp/resource-response "index.html" {:root "adminUI"})))


;; TODO - handle CORS more reasonably for production
(defn- make-handler
  [system]
  (-> (compojure/routes
        (api-routes system)

        admin-ui-routes

        ;; final 404 fallback
        (constantly not-found))

      (wrap-response-headers "X-Fdb-Version" (meta/version))
      params/wrap-params
      (->> (wrap-errors (:debug-mode? system)))
      (cors/wrap-cors
        :access-control-allow-origin [#".+"]
        :access-control-expose-headers ["X-Fdb-Block" "X-Fdb-Fuel" "X-Fdb-Status" "X-Fdb-Time" "X-Fdb-Version"]
        :access-control-allow-methods [:get :put :post :delete])
      ignore-trailing-slash))


(defonce web-server (atom nil))

(defrecord WebServer [close])

(defn webserver-factory
  [opts]
  (if-not (:enabled opts)
    (do (log/info "Web server disabled, not starting.")
        nil)
    (let [{:keys [port open-api system debug-mode? json-bigdec-string]} opts
          _           (log/info (str "Starting web server on port: " port (if open-api " with an open API." "with a closed API.")))
          _           (log/info "")
          _           (log/info (str "http://localhost:" port))
          _           (log/info "")
          clients     (atom {})
          system*     (assoc system :clients clients
                                    :debug-mode? debug-mode?
                                    :open-api open-api)
          _           (try
                        (json/encode-BigDecimal-as-string json-bigdec-string)
                        (reset! web-server (http/run-server
                                             (make-handler system*)
                                             {:port port}))
                        (catch BindException _
                          (log/error (str "Cannot start. Port binding failed, address already in use. Port: " port "."))
                          (log/error "FlureeDB Exiting. Adjust your config, or shut down other service using port.")
                          (System/exit 1))
                        (catch Exception e
                          (log/error "Unable to start http API: " (.getMessage e))
                          (log/error "FlureeDB Exiting.")
                          (System/exit 1)))
          close-fn    (fn []
                        ;; shut down the web server but give existing connections 1s to finish
                        (@web-server :timeout 1000)
                        (reset! web-server nil))]
      (map->WebServer {:close close-fn}))))
<|MERGE_RESOLUTION|>--- conflicted
+++ resolved
@@ -35,17 +35,11 @@
             [fluree.db.meta :as meta]
             [fluree.db.storage.core :as storage-core]
             [fluree.db.ledger.transact.core :as tx-core]
-<<<<<<< HEAD
             [fluree.json-ld :as json-ld]
-            [clojure.walk :as walk])
-  (:import (java.io Closeable)
-           (java.time Instant)
-           (java.net BindException)
-=======
+            [clojure.walk :as walk]
             [fluree.db.util.tx :as tx-util])
   (:import (java.time Instant)
            (java.net BindException URL)
->>>>>>> c4d6a5ee
            (fluree.db.flake Flake)
            (clojure.lang ExceptionInfo)
            (org.httpkit BytesInputStream)))
@@ -217,14 +211,8 @@
     (let [conn        (:conn system)
           private-key (when (= :jwt (:type auth-map))
                         (<? (pw-auth/fluree-decode-jwt conn (:jwt auth-map))))
-<<<<<<< HEAD
           _           (when-not (or (sequential? param) (json-ld/json-ld? param))
                         (throw (ex-info (str "A transaction submitted to the 'transact' endpoint must be a list/vector/array or valid JSON-LD.")
-=======
-
-          _           (when-not (sequential? param)
-                        (throw (ex-info (str "A transaction submitted to the 'transact' endpoint must be a list/vector/array.")
->>>>>>> c4d6a5ee
                                         {:status 400 :error :db/invalid-transaction})))
           txid-only?  (some-> (get opts "txid-only") str/lower-case (= "true"))
           auth-id     (:auth auth-map)
@@ -312,22 +300,6 @@
   (go-try
     (require-authentication system auth-map)
     (let [{:keys [tx flakes auth]} param
-<<<<<<< HEAD
-          conn          (:conn system)
-          auth-id       (:auth auth-map)
-          db            (fdb/db conn ledger {:auth (when auth-id ["_auth/id" auth-id])})
-          private-key   (or (txproto/get-shared-private-key (:group system))
-                            (throw (ex-info (str "There is no shared private key in this group. The test-transact-with endpoint is not currently supported in databases where fdb-api-open is false")
-                                            {:status 400})))
-
-          cmd-data      (fdb/tx->command ledger tx private-key {:auth auth})
-          flakes'       (map flake/parts->Flake flakes)
-          block-instant (util/current-time-millis)
-          db-with       (<? (dbproto/-forward-time-travel db flakes'))
-          next-t        (- (:t db-with) 1)
-          session       (session/session conn ledger)
-          res           (<? (tx-core/transact db-with {:command cmd-data} next-t block-instant))
-=======
           conn         (:conn system)
           auth-id      (:auth auth-map)
           db           (fdb/db conn ledger {:auth (when auth-id ["_auth/id" auth-id])})
@@ -344,7 +316,6 @@
           res          (->> (tx-util/validate-command internal-cmd)
                             (tx-core/transact {:db-before db-with :instant (Instant/now)})
                             <?)
->>>>>>> c4d6a5ee
           {:keys [flakes fuel status error]} res
           _            (session/close session)]
       [{:status status}
