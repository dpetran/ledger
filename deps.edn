--- conflicted
+++ resolved
@@ -1,19 +1,10 @@
-<<<<<<< HEAD
-{:deps {org.clojure/clojure {:mvn/version "1.10.3"}
-        org.clojure/data.xml {:mvn/version "0.2.0-alpha6"}
-        com.fluree/alphabase {:mvn/version "3.2.1"}
-        com.fluree/db {:git/url "https://github.com/fluree/db.git"
-                       :sha "ab91588c6f0174573287972b2a8ce64ce3f24c57"}
-        com.fluree/raft {:mvn/version "1.0.0-beta1"}
-        com.fluree/crypto {:mvn/version "0.3.5"}
-=======
 {:deps {org.clojure/clojure               {:mvn/version "1.10.3"}
         org.clojure/data.xml              {:mvn/version "0.2.0-alpha6"}
         com.fluree/alphabase              {:mvn/version "3.2.1"}
-        com.fluree/db                     {:mvn/version "1.0.0-rc31"}
+        com.fluree/db                     {:git/url "https://github.com/fluree/db.git"
+                                           :sha "3f58a5845229d3040358d01784f777fd385aacb1"}
         com.fluree/raft                   {:mvn/version "1.0.0-beta1"}
         com.fluree/crypto                 {:mvn/version "0.3.6"}
->>>>>>> c4d6a5ee
 
         ;; network comm
         net.async/async                   {:mvn/version "0.1.0"}
@@ -49,13 +40,9 @@
 
   :dev
   {:extra-paths ["dev", "test"]
-<<<<<<< HEAD
-   :extra-deps {org.clojure/tools.namespace {:mvn/version "1.1.0"}}
-   :main-opts ["-e" "(require,'user)"
-               "-e" "(in-ns,'user)"]}
-=======
-   :extra-deps  {org.clojure/tools.namespace {:mvn/version "1.1.0"}}}
->>>>>>> c4d6a5ee
+   :extra-deps  {org.clojure/tools.namespace {:mvn/version "1.1.0"}}
+   :main-opts   ["-e" "(require,'user)"
+                 "-e" "(in-ns,'user)"]}
 
   :test
   {:extra-paths ["test" "test-resources"]
