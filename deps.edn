{:deps {org.clojure/clojure               {:mvn/version "1.10.3"}
        org.clojure/data.xml              {:mvn/version "0.2.0-alpha6"}
        com.fluree/alphabase              {:mvn/version "3.2.1"}
        com.fluree/db                     {:git/url "https://github.com/fluree/db.git"
                                           :sha "595f959e35e2bebdf760ae67964cb64043b5a5e2"}
        com.fluree/raft                   {:mvn/version "1.0.0-beta1"}
        com.fluree/crypto                 {:mvn/version "0.3.6"}

        ;; network comm
        net.async/async                   {:mvn/version "0.1.0"}

        ;; Lucene
        clucie/clucie                     {:mvn/version "0.4.2"}

        ;; AWS S3 API
        com.cognitect.aws/api             {:mvn/version "0.8.524"}
        com.cognitect.aws/endpoints       {:mvn/version "1.1.12.69"}
        com.cognitect.aws/s3              {:mvn/version "814.2.991.0"}

        ;; web server
        http-kit/http-kit                 {:mvn/version "2.5.3"}
        ring/ring-core                    {:mvn/version "1.9.4"}
        ring-cors/ring-cors               {:mvn/version "0.1.13"}
        compojure/compojure               {:mvn/version "1.6.2"}

        ;; logging
        ch.qos.logback/logback-classic    {:mvn/version "1.2.6"}

        ;; config
        environ/environ                   {:git/url   "https://github.com/cap10morgan/environ.git"
                                           :sha       "32682e865e8248d9df09643d6321ca4259fdbc19"
                                           :deps/root "environ"}}

 :paths ["src" "resources"]

 :aliases
 {:mvn/group-id com.fluree
  :mvn/artifact-id ledger
  :mvn/version "1.0.0-beta15"

  :dev
<<<<<<< HEAD
  {:extra-paths ["dev" "test"]
   :extra-deps {org.clojure/tools.namespace {:mvn/version "1.1.0"}}}
=======
  {:extra-paths ["dev", "test"]
   :extra-deps  {org.clojure/tools.namespace {:mvn/version "1.1.0"}}}
>>>>>>> 2f5712dc

  :test
  {:extra-paths ["test" "test-resources"]
   :extra-deps  {com.cognitect/test-runner
                 {:git/url "https://github.com/cognitect-labs/test-runner.git"
                  :sha "dd6da11611eeb87f08780a30ac8ea6012d4c05ce"}}
   :exec-fn     cognitect.test-runner.api/test}

  :jar
  {:replace-deps {com.github.seancorfield/depstar {:mvn/version "2.1.303"}}
   :exec-fn hf.depstar/jar
   :exec-args {:jar "target/fluree-ledger.jar"
               :group-id :mvn/group-id
               :artifact-id :mvn/artifact-id
               :version :mvn/version
               :sync-pom true}}

  :uberjar
  {:replace-deps {com.github.seancorfield/depstar {:mvn/version "2.1.303"}}
   :exec-fn hf.depstar/uberjar
   :exec-args {:jar "target/fluree-ledger.standalone.jar"
               :aot [fluree.db.server]
               :main-class fluree.db.server
               :group-id :mvn/group-id
               :artifact-id :mvn/artifact-id
               :version :mvn/version
               :sync-pom true}}

  :native-image
  {:main-opts ["-m" "clj.native-image" "fluree.db.server"
               "-H:Name=fluree-ledger" "--no-fallback"
               "-H:+ReportExceptionStackTraces"
               ;; IncludeResources is pretty finicky. Lots of regexes I've tried don't
               ;; work and the logging the docs say you can turn on doesn't work.
               ;; So I'm just including everything for now. - WSM 2021/08/20
               "-H:IncludeResources=.*"
               "--enable-url-protocols=http,https"
               "--enable-all-security-services"
               "--report-unsupported-elements-at-runtime"
               "--initialize-at-build-time"
               "--allow-incomplete-classpath"
               "--install-exit-handlers"

               ;; Most of these initialize-at-run-time classes are from https://github.com/oracle/graal/issues/2050#issuecomment-797689154
               "--initialize-at-run-time=org.asynchttpclient.RequestBuilderBase,org.asynchttpclient.ntlm.NtlmEngine,io.netty.channel.kqueue.KQueue,io.netty.channel.kqueue.Native,io.netty.channel.kqueue.KQueueEventLoop,io.netty.channel.kqueue.KQueueEventArray,io.netty.util.internal.logging.Log4JLogger,io.netty.channel.epoll.Epoll,io.netty.channel.epoll.Native,io.netty.channel.epoll.EpollEventLoop,io.netty.channel.epoll.EpollEventArray,io.netty.channel.unix.Errors,io.netty.channel.unix.IovArray,io.netty.channel.unix.Limits,io.netty.channel.DefaultFileRegion,io.netty.handler.ssl.ReferenceCountedOpenSslContext,io.netty.handler.ssl.ReferenceCountedOpenSslEngine,io.netty.handler.ssl.JdkNpnApplicationProtocolNegotiator,io.netty.handler.ssl.JettyNpnSslEngine,io.netty.handler.ssl.ConscryptAlpnSslEngine,io.netty.handler.ssl.JettyAlpnSslEngine$ServerEngine,io.netty.handler.ssl.JettyAlpnSslEngine$ClientEngine,org.httpkit.client.ClientSslEngineFactory$SSLHolder,abracad.avro.ClojureData$Vars,org.apache.lucene.analysis.ja.dict.UnknownDictionary$SingletonHolder,org.apache.lucene.analysis.ja.dict.TokenInfoDictionary$SingletonHolder"

               ;; In theory this shouldn't be necessary w/ sufficient type hinting, but there's a bug in the go macro (I think)
               ;; that causes type hinting to not always work correctly inside them and you can't access fields of Java
               ;; types like fluree.db.flake.Flake b/c it will resort to reflection and that has to be configured under
               ;; graalvm native-images. I haven't figured out a minimal reproduction yet though. In the meantime, this fixes it.
               "-H:ReflectionConfigurationFiles=resources/native-image-config/reflect-config.json"]
   :jvm-opts   ["-Dclojure.compiler.direct-linking=true"]
   :extra-deps {clj.native-image/clj.native-image
                {:git/url "https://github.com/taylorwood/clj.native-image.git"
                 :sha     "4604ae76855e09cdabc0a2ecc5a7de2cc5b775d6"}}}

  :meta
  {:main-opts ["-m" "fluree.db.meta"]}

  :coverage
  {:extra-paths ["test"]
   :extra-deps  {cloverage/cloverage {:mvn/version "1.2.2"}}
   :main-opts   ["-m" "cloverage.coverage" "-p" "src" "-s" "test" "--test-ns-regex" "^fluree\\.db\\.ledger\\.ledger-test*$" "--output" "scanning_results/coverage"]}

  :eastwood
  {:extra-deps {jonase/eastwood {:mvn/version "0.9.9"}}
   :main-opts ["-m" "eastwood.lint" {:source-paths ["src"] :test-paths ["test"]}]}

  :ancient
  {:extra-deps {com.github.liquidz/antq {:mvn/version "RELEASE"}}
   :main-opts ["-m" "antq.core" "--skip=github-action"]}

  :clj-kondo
  {:extra-deps {clj-kondo/clj-kondo {:mvn/version "2021.09.15"}}
   :main-opts ["-m" "clj-kondo.main" "--lint" "src" "--config" ".clj-kondo/config.edn"]}}}<|MERGE_RESOLUTION|>--- conflicted
+++ resolved
@@ -39,13 +39,8 @@
   :mvn/version "1.0.0-beta15"
 
   :dev
-<<<<<<< HEAD
-  {:extra-paths ["dev" "test"]
-   :extra-deps {org.clojure/tools.namespace {:mvn/version "1.1.0"}}}
-=======
   {:extra-paths ["dev", "test"]
    :extra-deps  {org.clojure/tools.namespace {:mvn/version "1.1.0"}}}
->>>>>>> 2f5712dc
 
   :test
   {:extra-paths ["test" "test-resources"]
