--- conflicted
+++ resolved
@@ -1,20 +1,10 @@
-<<<<<<< HEAD
-{:deps {org.clojure/clojure               {:mvn/version "1.10.3"}
-        org.clojure/data.xml              {:mvn/version "0.2.0-alpha6"}
-        com.fluree/alphabase              {:mvn/version "3.2.2"}
-        com.fluree/db                     {:git/url   "https://github.com/fluree/db.git"
-                                           :sha       "3bf47cf2d0c6305e681643af3907d8c1e971e3f8"}
-        com.fluree/raft                   {:mvn/version "1.0.0-beta1"}
-        com.fluree/crypto                 {:mvn/version "0.3.7"}
-=======
 {:deps     {org.clojure/clojure            {:mvn/version "1.10.3"}
             org.clojure/data.xml           {:mvn/version "0.2.0-alpha6"}
             com.fluree/alphabase           {:mvn/version "3.2.2"}
             com.fluree/db                  {:git/url "https://github.com/fluree/db.git"
-                                            :sha     "4bbfba7cb5103f49b5d6190b4f71aca73992c446"}
+                                            :sha     "3bf47cf2d0c6305e681643af3907d8c1e971e3f8"}
             com.fluree/raft                {:mvn/version "1.0.0-beta1"}
             com.fluree/crypto              {:mvn/version "0.3.7"}
->>>>>>> 63e228a1
 
             ;; network comm
             net.async/async                {:mvn/version "0.1.1"}
