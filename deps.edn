{:deps {org.clojure/clojure               {:mvn/version "1.10.3"}
        org.clojure/data.xml              {:mvn/version "0.2.0-alpha6"}
        com.fluree/alphabase              {:mvn/version "3.2.2"}
<<<<<<< HEAD
        com.fluree/db                     {:git/url "https://github.com/fluree/db.git"
=======
        ;com.fluree/db                     {:mvn/version "1.0.0-rc34"}
        com.fluree/db                     {:git/url "https://github.com/fluree/db.git"
                                           :sha "3c877086e53ad66e1c0717295f46352c00e89ebb"}
>>>>>>> ad45cdd1
        com.fluree/raft                   {:mvn/version "1.0.0-beta1"}
        com.fluree/crypto                 {:mvn/version "0.3.7"}

        ;; network comm
        net.async/async                   {:mvn/version "0.1.1"}

        ;; Lucene
        clucie/clucie                     {:mvn/version "0.4.2"}

        ;; AWS S3 API
        com.cognitect.aws/api             {:mvn/version "0.8.539"}
        com.cognitect.aws/endpoints       {:mvn/version "1.1.12.129"}
        com.cognitect.aws/s3              {:mvn/version "814.2.991.0"}

        ;; web server
        http-kit/http-kit                 {:mvn/version "2.5.3"}
        ring/ring-core                    {:mvn/version "1.9.4"}
        ring-cors/ring-cors               {:mvn/version "0.1.13"}
        compojure/compojure               {:mvn/version "1.6.2"}

        ;; logging
        ch.qos.logback/logback-classic    {:mvn/version "1.2.9"}

        ;; config
        environ/environ                   {:git/url   "https://github.com/cap10morgan/environ.git"
                                           :sha       "32682e865e8248d9df09643d6321ca4259fdbc19"
                                           :deps/root "environ"}}

 :paths ["src" "resources"]

 :aliases
 {:mvn/group-id com.fluree
  :mvn/artifact-id ledger
  :mvn/version "1.0.0-beta18"

  :dev
  {:extra-paths ["dev", "test"]
   :extra-deps  {org.clojure/tools.namespace {:mvn/version "1.2.0"}}}

  :test
  {:extra-paths ["test" "test-resources"]
   :extra-deps  {com.cognitect/test-runner
                 {:git/url "https://github.com/cognitect-labs/test-runner.git"
                  :sha "cc75980b43011773162b485f46f939dc5fba91e4"}}
   :exec-fn     cognitect.test-runner.api/test}

  :jar
  {:replace-deps {com.github.seancorfield/depstar {:mvn/version "2.1.303"}}
   :exec-fn hf.depstar/jar
   :exec-args {:jar "target/fluree-ledger.jar"
               :group-id :mvn/group-id
               :artifact-id :mvn/artifact-id
               :version :mvn/version
               :sync-pom true}}

  :uberjar
  {:replace-deps {com.github.seancorfield/depstar {:mvn/version "2.1.303"}}
   :exec-fn hf.depstar/uberjar
   :exec-args {:jar "target/fluree-ledger.standalone.jar"
               :aot [fluree.db.server]
               :main-class fluree.db.server
               :group-id :mvn/group-id
               :artifact-id :mvn/artifact-id
               :version :mvn/version
               :sync-pom true}}

  :native-image
  {:main-opts ["-m" "clj.native-image" "fluree.db.server"
               "-H:Name=fluree-ledger" "--no-fallback"
               "-H:+ReportExceptionStackTraces"
               ;; IncludeResources is pretty finicky. Lots of regexes I've tried don't
               ;; work and the logging the docs say you can turn on doesn't work.
               ;; So I'm just including everything for now. - WSM 2021/08/20
               "-H:IncludeResources=.*"
               "--enable-url-protocols=http,https"
               "--enable-all-security-services"
               "--report-unsupported-elements-at-runtime"
               "--initialize-at-build-time"
               "--allow-incomplete-classpath"
               "--install-exit-handlers"

               ;; Most of these initialize-at-run-time classes are from https://github.com/oracle/graal/issues/2050#issuecomment-797689154
               "--initialize-at-run-time=org.asynchttpclient.RequestBuilderBase,org.asynchttpclient.ntlm.NtlmEngine,io.netty.channel.kqueue.KQueue,io.netty.channel.kqueue.Native,io.netty.channel.kqueue.KQueueEventLoop,io.netty.channel.kqueue.KQueueEventArray,io.netty.util.internal.logging.Log4JLogger,io.netty.channel.epoll.Epoll,io.netty.channel.epoll.Native,io.netty.channel.epoll.EpollEventLoop,io.netty.channel.epoll.EpollEventArray,io.netty.channel.unix.Errors,io.netty.channel.unix.IovArray,io.netty.channel.unix.Limits,io.netty.channel.DefaultFileRegion,io.netty.handler.ssl.ReferenceCountedOpenSslContext,io.netty.handler.ssl.ReferenceCountedOpenSslEngine,io.netty.handler.ssl.JdkNpnApplicationProtocolNegotiator,io.netty.handler.ssl.JettyNpnSslEngine,io.netty.handler.ssl.ConscryptAlpnSslEngine,io.netty.handler.ssl.JettyAlpnSslEngine$ServerEngine,io.netty.handler.ssl.JettyAlpnSslEngine$ClientEngine,org.httpkit.client.ClientSslEngineFactory$SSLHolder,abracad.avro.ClojureData$Vars,org.apache.lucene.analysis.ja.dict.UnknownDictionary$SingletonHolder,org.apache.lucene.analysis.ja.dict.TokenInfoDictionary$SingletonHolder"

               ;; In theory this shouldn't be necessary w/ sufficient type hinting, but there's a bug in the go macro (I think)
               ;; that causes type hinting to not always work correctly inside them and you can't access fields of Java
               ;; types like fluree.db.flake.Flake b/c it will resort to reflection and that has to be configured under
               ;; graalvm native-images. I haven't figured out a minimal reproduction yet though. In the meantime, this fixes it.
               "-H:ReflectionConfigurationFiles=resources/native-image-config/reflect-config.json"]
   :jvm-opts   ["-Dclojure.compiler.direct-linking=true"]
   :extra-deps {clj.native-image/clj.native-image
                {:git/url "https://github.com/taylorwood/clj.native-image.git"
                 :sha     "4604ae76855e09cdabc0a2ecc5a7de2cc5b775d6"}}}

  :meta
  {:main-opts ["-m" "fluree.db.meta"]}

  :coverage
  {:extra-paths ["test"]
   :extra-deps  {cloverage/cloverage {:mvn/version "1.2.2"}}
   :main-opts   ["-m" "cloverage.coverage" "-p" "src" "-s" "test" "--test-ns-regex" "^fluree\\.db\\.ledger\\.ledger-test*$" "--output" "scanning_results/coverage"]}

  :eastwood
  {:extra-deps {jonase/eastwood {:mvn/version "1.0.0"}}
   :main-opts ["-m" "eastwood.lint" {:source-paths ["src"] :test-paths ["test"]}]}

  :ancient
  {:extra-deps {com.github.liquidz/antq {:mvn/version "RELEASE"}}
   :main-opts ["-m" "antq.core" "--skip=github-action"]}

  :clj-kondo
  {:extra-deps {clj-kondo/clj-kondo {:mvn/version "2021.12.16"}}
   :main-opts ["-m" "clj-kondo.main" "--lint" "src" "--config" ".clj-kondo/config.edn"]}}}<|MERGE_RESOLUTION|>--- conflicted
+++ resolved
@@ -1,13 +1,9 @@
 {:deps {org.clojure/clojure               {:mvn/version "1.10.3"}
         org.clojure/data.xml              {:mvn/version "0.2.0-alpha6"}
         com.fluree/alphabase              {:mvn/version "3.2.2"}
-<<<<<<< HEAD
-        com.fluree/db                     {:git/url "https://github.com/fluree/db.git"
-=======
         ;com.fluree/db                     {:mvn/version "1.0.0-rc34"}
         com.fluree/db                     {:git/url "https://github.com/fluree/db.git"
-                                           :sha "3c877086e53ad66e1c0717295f46352c00e89ebb"}
->>>>>>> ad45cdd1
+                                           :sha "764e1681eaf30cb05a0e97973f093efe06b89b55"}
         com.fluree/raft                   {:mvn/version "1.0.0-beta1"}
         com.fluree/crypto                 {:mvn/version "0.3.7"}
 
