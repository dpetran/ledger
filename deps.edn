--- conflicted
+++ resolved
@@ -38,13 +38,8 @@
   :mvn/version "1.0.0-beta14"
 
   :dev
-<<<<<<< HEAD
   {:extra-paths ["dev" "test"]
    :extra-deps {org.clojure/tools.namespace {:mvn/version "1.1.0"}}}
-=======
-  {:extra-paths ["dev"]
-   :extra-deps  {org.clojure/tools.namespace {:mvn/version "1.1.0"}}}
->>>>>>> 21f3f53c
 
   :test
   {:extra-paths ["test" "test-resources"]
