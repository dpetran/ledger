{:deps {org.clojure/clojure {:mvn/version "1.10.2"}
        org.clojure/data.xml {:mvn/version "0.2.0-alpha6"}
<<<<<<< HEAD
        com.fluree/db {:local/root "../db/"}
=======
        com.fluree/db {:mvn/version "1.0.0-rc8"}
>>>>>>> 2f536df1
        com.fluree/raft {:mvn/version "0.12.0"}
        com.fluree/crypto {:mvn/version "0.3.5"}

        ;; network comm
        net.async/async {:mvn/version "0.1.0"}

        ;; Lucene
        clucie/clucie {:mvn/version "0.4.2"}

        ;; AWS S3 API
        com.cognitect.aws/api {:mvn/version "0.8.484"}
        com.cognitect.aws/endpoints {:mvn/version "1.1.11.926"}
        com.cognitect.aws/s3 {:mvn/version "810.2.817.0"}

        ;; web server
        aleph-middleware/aleph-middleware {:mvn/version "0.2.0"}
        ring/ring-core {:mvn/version "1.8.2"}
        ring-cors/ring-cors {:mvn/version "0.1.13"}
        compojure/compojure {:mvn/version "1.6.2"}

        ;; logging
        ch.qos.logback/logback-classic {:mvn/version "1.2.3"}}

 :paths ["src" "resources"]
 :aliases
 {:dev
<<<<<<< HEAD
  {:extra-paths ["dev" "test"]
   :extra-deps {org.clojure/tools.namespace {:mvn/version "1.0.0"}}
=======
  {:extra-paths ["dev"]
   :extra-deps {org.clojure/tools.namespace {:mvn/version "1.1.0"}}
>>>>>>> 2f536df1
   :main-opts ["-e" "(require,'user)"
               "-e" "(in-ns,'user)"]}

  :test
  {:extra-paths ["test"]
   :extra-deps {com.cognitect/test-runner
                {:git/url "https://github.com/cognitect-labs/test-runner.git"
                 :sha "b6b3193fcc42659d7e46ecd1884a228993441182"}}
   :main-opts ["-m" "cognitect.test-runner"]}

  :jar
  {:extra-deps {seancorfield/depstar {:mvn/version "2.0.165"}}
   :exec-fn hf.depstar/jar
   :exec-args {:jar "target/fluree-ledger.jar"}}

  :uberjar
  {:extra-deps {seancorfield/depstar {:mvn/version "2.0.165"}}
   :exec-fn hf.depstar/uberjar
   :exec-args {:jar "target/fluree-ledger.standalone.jar"
               :aot true
               :main-class fluree.db.server}}}}<|MERGE_RESOLUTION|>--- conflicted
+++ resolved
@@ -1,10 +1,6 @@
 {:deps {org.clojure/clojure {:mvn/version "1.10.2"}
         org.clojure/data.xml {:mvn/version "0.2.0-alpha6"}
-<<<<<<< HEAD
         com.fluree/db {:local/root "../db/"}
-=======
-        com.fluree/db {:mvn/version "1.0.0-rc8"}
->>>>>>> 2f536df1
         com.fluree/raft {:mvn/version "0.12.0"}
         com.fluree/crypto {:mvn/version "0.3.5"}
 
@@ -31,13 +27,8 @@
  :paths ["src" "resources"]
  :aliases
  {:dev
-<<<<<<< HEAD
-  {:extra-paths ["dev" "test"]
-   :extra-deps {org.clojure/tools.namespace {:mvn/version "1.0.0"}}
-=======
   {:extra-paths ["dev"]
    :extra-deps {org.clojure/tools.namespace {:mvn/version "1.1.0"}}
->>>>>>> 2f536df1
    :main-opts ["-e" "(require,'user)"
                "-e" "(in-ns,'user)"]}
 
