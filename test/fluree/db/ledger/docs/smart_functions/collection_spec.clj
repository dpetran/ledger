--- conflicted
+++ resolved
@@ -44,10 +44,5 @@
   (basic/add-predicates)
   (basic/add-sample-data)
   (basic/graphql-txn)
-<<<<<<< HEAD
-  (full-name-req-test))
-=======
   (full-name-req-test)
-  (full-name-req-test-retractions))
-
->>>>>>> 21f3f53c
+  (full-name-req-test-retractions))