(ns fluree.db.ledger.docs.getting-started.basic-schema
  (:require [clojure.test :refer :all]
            [fluree.db.ledger.test-helpers :as test]
            [fluree.db.api :as fdb]
            [clojure.core.async :as async]
            [clojure.java.io :as io]
            [clojure.tools.reader.edn :as edn]))

(use-fixtures :once test/test-system)

(defn get-db
  ([ledger-name]
   (get-db ledger-name {}))
  ([ledger-name opts]
   (fdb/db (:conn test/system) ledger-name opts)))

(defn get-conn
  []
  (:conn test/system))

(defn issue-consecutive-transactions
  ([ledger txns]
   (issue-consecutive-transactions ledger txns {}))
  ([ledger txns opts]
   (let [conn (get-conn)]
     (async/go-loop [results []
                     [txn & r] txns]
       (let [resp    (async/<!! (fdb/transact-async conn ledger txn opts))
             results (conj results resp)]
         (if r
           (recur results r)
           results))))))


;; Add collections

(deftest add-collections*
<<<<<<< HEAD
  (testing "Add the person, chat, comment, artist, and movie collections"
    (let [collection-txn  [{:_id "_collection"
                            :name "person"}
                           {:_id "_collection"
                            :name "chat"}
                           {:_id "_collection"
                            :name "comment"}
                           {:_id "_collection"
                            :name "artist"}
                           {:_id "_collection"
                            :name "movie"}]
          collection-resp  (async/<!! (fdb/transact-async (get-conn) test/ledger-chat collection-txn))]
      ;; status should be 200
      (is (= 200 (:status collection-resp)))

      ;; block should be 2
      (is (= 2 (:block collection-resp)))

      ;; there should be 5 tempids
      (is (= 5 (count (:tempids collection-resp)))))))
=======
  (testing "Add the person, chat, comment, artist, and movie collections")
  (let [collection-txn  [{:_id  "_collection"
                          :name "person"}
                         {:_id  "_collection"
                          :name "chat"}
                         {:_id  "_collection"
                          :name "comment"}
                         {:_id  "_collection"
                          :name "artist"}
                         {:_id  "_collection"
                          :name "movie"}]
        collection-resp (async/<!! (fdb/transact-async (get-conn) test/ledger-chat collection-txn))]

    ;; status should be 200
    (is (= 200 (:status collection-resp)))

    ;; block should be 2
    (is (= 2 (:block collection-resp)))

    ;; tempids should only have _collection key with two-tuple integer range
    (is (= #{"_collection"} (-> collection-resp :tempids keys set)))
    (is (= 2 (-> collection-resp :tempids (get "_collection") count)))
    (is (->> collection-resp :tempids (#(get % "_collection")) (every? int?)))))
>>>>>>> 1f8a425d

;; Add predicates

(deftest add-predicates
<<<<<<< HEAD
  (testing "Add predicates for the chat app"
    (let [filename  "../test/fluree/db/ledger/Resources/ChatApp/chatPreds.edn"
          predicate-txn   (edn/read-string (slurp (io/resource filename)))
          collection-resp  (async/<!! (fdb/transact-async (get-conn) test/ledger-chat predicate-txn))]
=======
  (testing "Add predicates for the chat app")
  (let [filename        "../test/fluree/db/ledger/Resources/ChatApp/chatPreds.edn"
        predicate-txn   (edn/read-string (slurp (io/resource filename)))
        collection-resp (async/<!! (fdb/transact-async (get-conn) test/ledger-chat predicate-txn))]
>>>>>>> 1f8a425d

      ;; status should be 200
      (is (= 200 (:status collection-resp)))

      ;; block should be 3
      (is (= 3 (:block collection-resp)))

<<<<<<< HEAD
      ;; there should be 16 tempids
      (is (= 17 (count (:tempids collection-resp)))))))
=======
    ;; there should be 16 _predicate tempids
    (is (= 17 (-> collection-resp :tempids (test/get-tempid-count "_predicate"))))))
>>>>>>> 1f8a425d

;; Add sample data

(deftest add-sample-data
<<<<<<< HEAD
  (testing "Add sample data for the chat app"
    (let [filename  "../test/fluree/db/ledger/Resources/ChatApp/chatAppData.edn"
          predicate-txn   (edn/read-string (slurp (io/resource filename)))
          collection-resp  (async/<!! (fdb/transact-async (get-conn) test/ledger-chat predicate-txn))]
=======
  (testing "Add sample data for the chat app")
  (let [filename        "../test/fluree/db/ledger/Resources/ChatApp/chatAppData.edn"
        predicate-txn   (edn/read-string (slurp (io/resource filename)))
        collection-resp (async/<!! (fdb/transact-async (get-conn) test/ledger-chat predicate-txn))]
>>>>>>> 1f8a425d

      ;; status should be 200
      (is (= 200 (:status collection-resp)))

      ;; block should be 4
      (is (= 4 (:block collection-resp)))

<<<<<<< HEAD
      ;; there should be 17 tempids
      (is (= 17 (count (:tempids collection-resp)))))))


(deftest graphql-txn
  (testing "Add to Person collection by way of GraphQL mutation syntax"
    (let [graphql-txn       {:query "mutation addPeople ($myPeopleTx: JSON) { transact(tx: $myPeopleTx)}"
                             :variables {:myPeopleTx "[{ \"_id\": \"person\", \"handle\": \"aSmith\", \"fullName\": \"Alice Smith\" }, { \"_id\": \"person\", \"handle\": \"aVargas\", \"fullName\": \"Alex Vargas\" }]"}}
          collection-resp   (async/<!! (fdb/graphql-async (get-conn) test/ledger-chat graphql-txn))]

      (is (= 200 (:status collection-resp)))
      (is (= 5 (:block collection-resp)))
      (is (= 2 (count (:tempids collection-resp)))))))
=======
    ;; there should be 17 tempids
    (is (= 15 (count (:tempids collection-resp))))

    ;; there should be 3 chat tempids that were not unique
    (is (= 3 (-> collection-resp :tempids (test/get-tempid-count "chat"))))))


(deftest graphql-txn
  (testing "Add to Person collection by way of GraphQL mutation syntax")
  (let [graphql-txn     {:query     "mutation addPeople ($myPeopleTx: JSON) { transact(tx: $myPeopleTx)}"
                         :variables {:myPeopleTx "[{ \"_id\": \"person\", \"handle\": \"aSmith\", \"fullName\": \"Alice Smith\" }, { \"_id\": \"person\", \"handle\": \"aVargas\", \"fullName\": \"Alex Vargas\" }]"}}
        collection-resp (async/<!! (fdb/graphql-async (get-conn) test/ledger-chat graphql-txn))]

    (is (= 200 (:status collection-resp)))
    (is (= 5 (:block collection-resp)))
    ;; tempids should only have person key
    (= #{"person"} (-> collection-resp :tempids keys set))
    ;; should be two persons added
    (is (= 2 (-> collection-resp :tempids (test/get-tempid-count "person"))))))
>>>>>>> 1f8a425d


(deftest basic-schema-test
  (testing "Setting up the schema and sample data in the Getting Started section"
    (add-collections*)
    (add-predicates)
    (add-sample-data)
    (graphql-txn)))<|MERGE_RESOLUTION|>--- conflicted
+++ resolved
@@ -35,28 +35,6 @@
 ;; Add collections
 
 (deftest add-collections*
-<<<<<<< HEAD
-  (testing "Add the person, chat, comment, artist, and movie collections"
-    (let [collection-txn  [{:_id "_collection"
-                            :name "person"}
-                           {:_id "_collection"
-                            :name "chat"}
-                           {:_id "_collection"
-                            :name "comment"}
-                           {:_id "_collection"
-                            :name "artist"}
-                           {:_id "_collection"
-                            :name "movie"}]
-          collection-resp  (async/<!! (fdb/transact-async (get-conn) test/ledger-chat collection-txn))]
-      ;; status should be 200
-      (is (= 200 (:status collection-resp)))
-
-      ;; block should be 2
-      (is (= 2 (:block collection-resp)))
-
-      ;; there should be 5 tempids
-      (is (= 5 (count (:tempids collection-resp)))))))
-=======
   (testing "Add the person, chat, comment, artist, and movie collections")
   (let [collection-txn  [{:_id  "_collection"
                           :name "person"}
@@ -80,73 +58,38 @@
     (is (= #{"_collection"} (-> collection-resp :tempids keys set)))
     (is (= 2 (-> collection-resp :tempids (get "_collection") count)))
     (is (->> collection-resp :tempids (#(get % "_collection")) (every? int?)))))
->>>>>>> 1f8a425d
 
 ;; Add predicates
 
 (deftest add-predicates
-<<<<<<< HEAD
-  (testing "Add predicates for the chat app"
-    (let [filename  "../test/fluree/db/ledger/Resources/ChatApp/chatPreds.edn"
-          predicate-txn   (edn/read-string (slurp (io/resource filename)))
-          collection-resp  (async/<!! (fdb/transact-async (get-conn) test/ledger-chat predicate-txn))]
-=======
   (testing "Add predicates for the chat app")
   (let [filename        "../test/fluree/db/ledger/Resources/ChatApp/chatPreds.edn"
         predicate-txn   (edn/read-string (slurp (io/resource filename)))
         collection-resp (async/<!! (fdb/transact-async (get-conn) test/ledger-chat predicate-txn))]
->>>>>>> 1f8a425d
 
-      ;; status should be 200
-      (is (= 200 (:status collection-resp)))
+    ;; status should be 200
+    (is (= 200 (:status collection-resp)))
 
-      ;; block should be 3
-      (is (= 3 (:block collection-resp)))
+    ;; block should be 3
+    (is (= 3 (:block collection-resp)))
 
-<<<<<<< HEAD
-      ;; there should be 16 tempids
-      (is (= 17 (count (:tempids collection-resp)))))))
-=======
     ;; there should be 16 _predicate tempids
     (is (= 17 (-> collection-resp :tempids (test/get-tempid-count "_predicate"))))))
->>>>>>> 1f8a425d
 
 ;; Add sample data
 
 (deftest add-sample-data
-<<<<<<< HEAD
-  (testing "Add sample data for the chat app"
-    (let [filename  "../test/fluree/db/ledger/Resources/ChatApp/chatAppData.edn"
-          predicate-txn   (edn/read-string (slurp (io/resource filename)))
-          collection-resp  (async/<!! (fdb/transact-async (get-conn) test/ledger-chat predicate-txn))]
-=======
   (testing "Add sample data for the chat app")
   (let [filename        "../test/fluree/db/ledger/Resources/ChatApp/chatAppData.edn"
         predicate-txn   (edn/read-string (slurp (io/resource filename)))
         collection-resp (async/<!! (fdb/transact-async (get-conn) test/ledger-chat predicate-txn))]
->>>>>>> 1f8a425d
 
-      ;; status should be 200
-      (is (= 200 (:status collection-resp)))
+    ;; status should be 200
+    (is (= 200 (:status collection-resp)))
 
-      ;; block should be 4
-      (is (= 4 (:block collection-resp)))
+    ;; block should be 4
+    (is (= 4 (:block collection-resp)))
 
-<<<<<<< HEAD
-      ;; there should be 17 tempids
-      (is (= 17 (count (:tempids collection-resp)))))))
-
-
-(deftest graphql-txn
-  (testing "Add to Person collection by way of GraphQL mutation syntax"
-    (let [graphql-txn       {:query "mutation addPeople ($myPeopleTx: JSON) { transact(tx: $myPeopleTx)}"
-                             :variables {:myPeopleTx "[{ \"_id\": \"person\", \"handle\": \"aSmith\", \"fullName\": \"Alice Smith\" }, { \"_id\": \"person\", \"handle\": \"aVargas\", \"fullName\": \"Alex Vargas\" }]"}}
-          collection-resp   (async/<!! (fdb/graphql-async (get-conn) test/ledger-chat graphql-txn))]
-
-      (is (= 200 (:status collection-resp)))
-      (is (= 5 (:block collection-resp)))
-      (is (= 2 (count (:tempids collection-resp)))))))
-=======
     ;; there should be 17 tempids
     (is (= 15 (count (:tempids collection-resp))))
 
@@ -166,12 +109,11 @@
     (= #{"person"} (-> collection-resp :tempids keys set))
     ;; should be two persons added
     (is (= 2 (-> collection-resp :tempids (test/get-tempid-count "person"))))))
->>>>>>> 1f8a425d
 
 
 (deftest basic-schema-test
-  (testing "Setting up the schema and sample data in the Getting Started section"
-    (add-collections*)
-    (add-predicates)
-    (add-sample-data)
-    (graphql-txn)))+  (testing "Setting up the schema and sample data in the Getting Started section")
+  (add-collections*)
+  (add-predicates)
+  (add-sample-data)
+  (graphql-txn))
